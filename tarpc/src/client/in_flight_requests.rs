--- conflicted
+++ resolved
@@ -1,6 +1,6 @@
 use crate::{
     context,
-    util::{delay_queue::DelayQueueLike, Compact, TimeUntil},
+    util::{delay_queue::{DelayQueue, DelayQueueLike}, Compact, TimeUntil},
 };
 use fnv::FnvHashMap;
 use futures::channel::oneshot;
@@ -9,11 +9,6 @@
     fmt::Debug,
     task::{Context, Poll},
 };
-<<<<<<< HEAD
-use tokio_util::time::delay_queue::{self, DelayQueue};
-=======
-use tokio::sync::oneshot;
->>>>>>> b8857392
 use tracing::Span;
 
 /// Requests already written to the wire that haven't yet received responses.
