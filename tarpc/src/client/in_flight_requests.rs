--- conflicted
+++ resolved
@@ -1,11 +1,8 @@
-<<<<<<< HEAD
-=======
 use crate::{
     context,
     util::{Compact, TimeUntil},
 };
 use fnv::FnvHashMap;
->>>>>>> 32649799
 use std::{
     collections::hash_map,
     task::{Context, Poll},
@@ -139,16 +136,11 @@
 
     /// Yields a request that has expired, completing it with a TimedOut error.
     /// The caller should send cancellation messages for any yielded request ID.
-<<<<<<< HEAD
-    #[cfg(feature = "tokio1")]
-    pub fn poll_expired(&mut self, cx: &mut Context) -> Poll<Option<u64>> {
-=======
     pub fn poll_expired(
         &mut self,
         cx: &mut Context,
         expired_error: impl Fn() -> Res,
     ) -> Poll<Option<u64>> {
->>>>>>> 32649799
         self.deadlines.poll_expired(cx).map(|expired| {
             let request_id = expired?.into_inner();
             if let Some(request_data) = self.request_data.remove(&request_id) {
