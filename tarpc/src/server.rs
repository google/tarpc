--- conflicted
+++ resolved
@@ -6,18 +6,15 @@
 
 //! Provides a server that concurrently handles many connections sending multiplexed requests.
 
-<<<<<<< HEAD
 use std::{convert::TryFrom, error::Error, fmt, marker::PhantomData, pin::Pin};
 
-use async_channel::bounded;
-=======
 use crate::{
     cancellations::{cancellations, CanceledRequests, RequestCancellation},
     context::{self, SpanExt},
     trace, ChannelError, ClientMessage, Request, Response, Transport,
 };
 use ::tokio::sync::mpsc;
->>>>>>> 32649799
+use async_channel::bounded;
 use futures::{
     future::{AbortRegistration, Abortable},
     prelude::*,
@@ -26,10 +23,7 @@
     task::*,
 };
 use pin_project::pin_project;
-<<<<<<< HEAD
-=======
 use std::{convert::TryFrom, error::Error, fmt, marker::PhantomData, pin::Pin, sync::Arc};
->>>>>>> 32649799
 use tracing::{info_span, instrument::Instrument, Span};
 
 use in_flight_requests::{AlreadyExistsError, InFlightRequests};
@@ -353,24 +347,6 @@
     }
 }
 
-<<<<<<< HEAD
-/// Critical errors that result in a Channel disconnecting.
-#[derive(thiserror::Error, Debug)]
-pub enum ChannelError<E>
-where
-    E: Error + Send + Sync + 'static,
-{
-    /// An error occurred reading from, or writing to, the transport.
-    #[error("an error occurred in the transport: {0}")]
-    Transport(#[source] E),
-    /// An error occurred while polling expired requests.
-    #[cfg(feature = "tokio1")]
-    #[error("an error occurred while polling expired requests: {0}")]
-    Timer(#[source] ::tokio::time::error::Error),
-}
-
-=======
->>>>>>> 32649799
 impl<Req, Resp, T> Stream for BaseChannel<Req, Resp, T>
 where
     T: Transport<Response<Resp>, ClientMessage<Req>>,
