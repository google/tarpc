// Copyright 2018 Google LLC
//
// Use of this source code is governed by an MIT-style
// license that can be found in the LICENSE file or at
// https://opensource.org/licenses/MIT.

//! Provides a server that concurrently handles many connections sending multiplexed requests.

use crate::{
    cancellations::{cancellations, CanceledRequests, RequestCancellation},
    context::{self, SpanExt},
    trace, ClientMessage, Request, Response, Transport,
};
use futures::{
    future::{AbortRegistration, Abortable},
    prelude::*,
    ready,
    stream::Fuse,
    task::*,
};
use in_flight_requests::{AlreadyExistsError, InFlightRequests};
use pin_project::pin_project;
use std::{convert::TryFrom, error::Error, fmt, marker::PhantomData, pin::Pin};
use tracing::{info_span, instrument::Instrument, Span};

mod in_flight_requests;
#[cfg(test)]
mod testing;

/// Provides functionality to apply server limits.
pub mod limits;

/// Provides helper methods for streams of Channels.
pub mod incoming;

/// Provides convenience functionality for tokio-enabled applications.
#[cfg(feature = "tokio1")]
#[cfg_attr(docsrs, doc(cfg(feature = "tokio1")))]
pub mod tokio;

/// Settings that control the behavior of [channels](Channel).
#[derive(Clone, Debug)]
pub struct Config {
    /// Controls the buffer size of the in-process channel over which a server's handlers send
    /// responses to the [`Channel`]. In other words, this is the number of responses that can sit
    /// in the outbound queue before request handlers begin blocking.
    pub pending_response_buffer: usize,
}

impl Default for Config {
    fn default() -> Self {
        Config {
            pending_response_buffer: 100,
        }
    }
}

impl Config {
    /// Returns a channel backed by `transport` and configured with `self`.
    pub fn channel<Req, Resp, T>(self, transport: T) -> BaseChannel<Req, Resp, T>
    where
        T: Transport<Response<Resp>, ClientMessage<Req>>,
    {
        BaseChannel::new(self, transport)
    }
}

/// Equivalent to a `FnOnce(Req) -> impl Future<Output = Resp>`.
pub trait Serve<Req> {
    /// Type of response.
    type Resp;

    /// Type of response future.
    type Fut: Future<Output = Self::Resp>;

    /// Extracts a method name from the request.
    fn method(&self, _request: &Req) -> Option<&'static str> {
        None
    }

    /// Responds to a single request.
    fn serve(self, ctx: context::Context, req: Req) -> Self::Fut;
}

impl<Req, Resp, Fut, F> Serve<Req> for F
where
    F: FnOnce(context::Context, Req) -> Fut,
    Fut: Future<Output = Resp>,
{
    type Resp = Resp;
    type Fut = Fut;

    fn serve(self, ctx: context::Context, req: Req) -> Self::Fut {
        self(ctx, req)
    }
}

/// BaseChannel is the standard implementation of a [`Channel`].
///
/// BaseChannel manages a [`Transport`](Transport) of client [`messages`](ClientMessage) and
/// implements a [`Stream`] of [requests](TrackedRequest). See the [`Channel`] documentation for
/// how to use channels.
///
/// Besides requests, the other type of client message handled by `BaseChannel` is [cancellation
/// messages](ClientMessage::Cancel). `BaseChannel` does not allow direct access to cancellation
/// messages. Instead, it internally handles them by cancelling corresponding requests (removing
/// the corresponding in-flight requests and aborting their handlers).
#[pin_project]
pub struct BaseChannel<Req, Resp, T> {
    config: Config,
    /// Writes responses to the wire and reads requests off the wire.
    #[pin]
    transport: Fuse<T>,
    /// In-flight requests that were dropped by the server before completion.
    #[pin]
    canceled_requests: CanceledRequests,
    /// Notifies `canceled_requests` when a request is canceled.
    request_cancellation: RequestCancellation,
    /// Holds data necessary to clean up in-flight requests.
    in_flight_requests: InFlightRequests,
    /// Types the request and response.
    ghost: PhantomData<(Req, Resp)>,
}

impl<Req, Resp, T> BaseChannel<Req, Resp, T>
where
    T: Transport<Response<Resp>, ClientMessage<Req>>,
{
    /// Creates a new channel backed by `transport` and configured with `config`.
    pub fn new(config: Config, transport: T) -> Self {
        let (request_cancellation, canceled_requests) = cancellations();
        BaseChannel {
            config,
            transport: transport.fuse(),
            canceled_requests,
            request_cancellation,
            in_flight_requests: InFlightRequests::default(),
            ghost: PhantomData,
        }
    }

    /// Creates a new channel backed by `transport` and configured with the defaults.
    pub fn with_defaults(transport: T) -> Self {
        Self::new(Config::default(), transport)
    }

    /// Returns the inner transport over which messages are sent and received.
    pub fn get_ref(&self) -> &T {
        self.transport.get_ref()
    }

    /// Returns the inner transport over which messages are sent and received.
    pub fn get_pin_ref(self: Pin<&mut Self>) -> Pin<&mut T> {
        self.project().transport.get_pin_mut()
    }

    fn in_flight_requests_mut<'a>(self: &'a mut Pin<&mut Self>) -> &'a mut InFlightRequests {
        self.as_mut().project().in_flight_requests
    }

    fn canceled_requests_pin_mut<'a>(
        self: &'a mut Pin<&mut Self>,
    ) -> Pin<&'a mut CanceledRequests> {
        self.as_mut().project().canceled_requests
    }

    fn transport_pin_mut<'a>(self: &'a mut Pin<&mut Self>) -> Pin<&'a mut Fuse<T>> {
        self.as_mut().project().transport
    }

    fn start_request(
        mut self: Pin<&mut Self>,
        mut request: Request<Req>,
    ) -> Result<TrackedRequest<Req>, AlreadyExistsError> {
        let span = info_span!(
            "RPC",
            rpc.trace_id = %request.context.trace_id(),
            rpc.deadline = %humantime::format_rfc3339(request.context.deadline),
            otel.kind = "server",
            otel.name = tracing::field::Empty,
        );
        span.set_context(&request.context);
        request.context.trace_context = trace::Context::try_from(&span).unwrap_or_else(|_| {
            tracing::trace!(
                "OpenTelemetry subscriber not installed; making unsampled \
                            child context."
            );
            request.context.trace_context.new_child()
        });
        let entered = span.enter();
        tracing::info!("ReceiveRequest");
        let start = self.in_flight_requests_mut().start_request(
            request.id,
            request.context.deadline,
            span.clone(),
        );
        match start {
            Ok(abort_registration) => {
                drop(entered);
                Ok(TrackedRequest {
                    abort_registration,
                    span,
                    response_guard: ResponseGuard {
                        request_id: request.id,
                        request_cancellation: self.request_cancellation.clone(),
                        cancel: false,
                    },
                    request,
                })
            }
            Err(AlreadyExistsError) => {
                tracing::trace!("DuplicateRequest");
                Err(AlreadyExistsError)
            }
        }
    }
}

impl<Req, Resp, T> fmt::Debug for BaseChannel<Req, Resp, T> {
    fn fmt(&self, f: &mut fmt::Formatter<'_>) -> fmt::Result {
        write!(f, "BaseChannel")
    }
}

/// A request tracked by a [`Channel`].
#[derive(Debug)]
pub struct TrackedRequest<Req> {
    /// The request sent by the client.
    pub request: Request<Req>,
    /// A registration to abort a future when the [`Channel`] that produced this request stops
    /// tracking it.
    pub abort_registration: AbortRegistration,
    /// A span representing the server processing of this request.
    pub span: Span,
    /// An inert response guard. Becomes active in an InFlightRequest.
    pub response_guard: ResponseGuard,
}

/// The server end of an open connection with a client, receiving requests from, and sending
/// responses to, the client. `Channel` is a [`Transport`] with request lifecycle management.
///
/// The ways to use a Channel, in order of simplest to most complex, is:
/// 1. [`Channel::execute`] - Requires the `tokio1` feature. This method is best for those who
///    do not have specific scheduling needs and whose services are `Send + 'static`.
/// 2. [`Channel::requests`] - This method is best for those who need direct access to individual
///    requests, or are not using `tokio`, or want control over [futures](Future) scheduling.
///    [`Requests`] is a stream of [`InFlightRequests`](InFlightRequest), each which has an
///    [`execute`](InFlightRequest::execute) method. If using `execute`, request processing will
///    automatically cease when either the request deadline is reached or when a corresponding
///    cancellation message is received by the Channel.
/// 3. [`Stream::next`](futures::stream::StreamExt::next) /
///    [`Sink::send`](futures::sink::SinkExt::send) - A user is free to manually read requests
///    from, and send responses into, a Channel in lieu of the previous methods. Channels stream
///    [`TrackedRequests`](TrackedRequest), which, in addition to the request itself, contains the
///    server [`Span`], request lifetime [`AbortRegistration`], and an inert [`ResponseGuard`].
///    Wrapping response logic in an [`Abortable`] future using the abort registration will ensure
///    that the response does not execute longer than the request deadline. The `Channel` itself
///    will clean up request state once either the deadline expires, or the response guard is
///    dropped, or a response is sent.
///
/// Channels must be implemented using the decorator pattern: the only way to create a
/// `TrackedRequest` is to get one from another `Channel`. Ultimately, all `TrackedRequests` are
/// created by [`BaseChannel`].
pub trait Channel
where
    Self: Transport<Response<<Self as Channel>::Resp>, TrackedRequest<<Self as Channel>::Req>>,
{
    /// Type of request item.
    type Req;

    /// Type of response sink item.
    type Resp;

    /// The wrapped transport.
    type Transport;

    /// Configuration of the channel.
    fn config(&self) -> &Config;

    /// Returns the number of in-flight requests over this channel.
    fn in_flight_requests(&self) -> usize;

    /// Returns the transport underlying the channel.
    fn transport(&self) -> &Self::Transport;

    /// Caps the number of concurrent requests to `limit`. An error will be returned for requests
    /// over the concurrency limit.
    ///
    /// Note that this is a very
    /// simplistic throttling heuristic. It is easy to set a number that is too low for the
    /// resources available to the server. For production use cases, a more advanced throttler is
    /// likely needed.
    fn max_concurrent_requests(
        self,
        limit: usize,
    ) -> limits::requests_per_channel::MaxRequests<Self>
    where
        Self: Sized,
    {
        limits::requests_per_channel::MaxRequests::new(self, limit)
    }

    /// Returns a stream of requests that automatically handle request cancellation and response
    /// routing.
    ///
    /// This is a terminal operation. After calling `requests`, the channel cannot be retrieved,
    /// and the only way to complete requests is via [`Requests::execute`] or
    /// [`InFlightRequest::execute`].
    fn requests(self) -> Requests<Self>
    where
        Self: Sized,
    {
        let (responses_tx, responses) = flume::bounded(self.config().pending_response_buffer);

        Requests {
            channel: self,
            pending_responses: responses,
            responses_tx,
        }
    }

    /// Runs the channel until completion by executing all requests using the given service
    /// function. Request handlers are run concurrently by [spawning](::tokio::spawn) on tokio's
    /// default executor.
    #[cfg(feature = "tokio1")]
    #[cfg_attr(docsrs, doc(cfg(feature = "tokio1")))]
    fn execute<S>(self, serve: S) -> self::tokio::TokioChannelExecutor<Requests<Self>, S>
    where
        Self: Sized,
        S: Serve<Self::Req, Resp = Self::Resp> + Send + 'static,
        S::Fut: Send,
        Self::Req: Send + 'static,
        Self::Resp: Send + 'static,
    {
        self.requests().execute(serve)
    }
}

/// Critical errors that result in a Channel disconnecting.
#[derive(thiserror::Error, Debug)]
pub enum ChannelError<E>
where
    E: Error + Send + Sync + 'static,
{
    /// An error occurred reading from, or writing to, the transport.
    #[error("an error occurred in the transport: {0}")]
    Transport(#[source] E),
    /// An error occurred while polling expired requests.
    #[error("an error occurred while polling expired requests: {0}")]
    Timer(#[source] ::tokio::time::error::Error),
}

impl<Req, Resp, T> Stream for BaseChannel<Req, Resp, T>
where
    T: Transport<Response<Resp>, ClientMessage<Req>>,
{
    type Item = Result<TrackedRequest<Req>, ChannelError<T::Error>>;

    fn poll_next(mut self: Pin<&mut Self>, cx: &mut Context) -> Poll<Option<Self::Item>> {
        #[derive(Clone, Copy, Debug)]
        enum ReceiverStatus {
            Ready,
            Pending,
            Closed,
        }

        impl ReceiverStatus {
            fn combine(self, other: Self) -> Self {
                use ReceiverStatus::*;
                match (self, other) {
                    (Ready, _) | (_, Ready) => Ready,
                    (Closed, Closed) => Closed,
                    (Pending, Closed) | (Closed, Pending) | (Pending, Pending) => Pending,
                }
            }
        }

        use ReceiverStatus::*;

        loop {
            let cancellation_status = match self.canceled_requests_pin_mut().poll_recv(cx) {
                Poll::Ready(Some(request_id)) => {
                    if let Some(span) = self.in_flight_requests_mut().remove_request(request_id) {
                        let _entered = span.enter();
                        tracing::info!("ResponseCancelled");
                    }
                    Ready
                }
                // Pending cancellations don't block Channel closure, because all they do is ensure
                // the Channel's internal state is cleaned up. But Channel closure also cleans up
                // the Channel state, so there's no reason to wait on a cancellation before
                // closing.
                //
                // Ready(None) can't happen, since `self` holds a Cancellation.
                Poll::Pending | Poll::Ready(None) => Closed,
            };

            let expiration_status = match self.in_flight_requests_mut().poll_expired(cx) {
                // No need to send a response, since the client wouldn't be waiting for one
                // anymore.
                Poll::Ready(Some(_)) => Ready,
                Poll::Ready(None) => Closed,
                Poll::Pending => Pending,
            };

            let request_status = match self
                .transport_pin_mut()
                .poll_next(cx)
                .map_err(ChannelError::Transport)?
            {
                Poll::Ready(Some(message)) => match message {
                    ClientMessage::Request(request) => {
                        match self.as_mut().start_request(request) {
                            Ok(request) => return Poll::Ready(Some(Ok(request))),
                            Err(AlreadyExistsError) => {
                                // Instead of closing the channel if a duplicate request is sent,
                                // just ignore it, since it's already being processed. Note that we
                                // cannot return Poll::Pending here, since nothing has scheduled a
                                // wakeup yet.
                                continue;
                            }
                        }
                    }
                    ClientMessage::Cancel {
                        trace_context,
                        request_id,
                    } => {
                        if !self.in_flight_requests_mut().cancel_request(request_id) {
                            tracing::trace!(
                                rpc.trace_id = %trace_context.trace_id,
                                "Received cancellation, but response handler is already complete.",
                            );
                        }
                        Ready
                    }
                },
                Poll::Ready(None) => Closed,
                Poll::Pending => Pending,
            };

            tracing::trace!(
                "Expired requests: {:?}, Inbound: {:?}",
                expiration_status,
                request_status
            );
            match cancellation_status
                .combine(expiration_status)
                .combine(request_status)
            {
                Ready => continue,
                Closed => return Poll::Ready(None),
                Pending => return Poll::Pending,
            }
        }
    }
}

impl<Req, Resp, T> Sink<Response<Resp>> for BaseChannel<Req, Resp, T>
where
    T: Transport<Response<Resp>, ClientMessage<Req>>,
    T::Error: Error,
{
    type Error = ChannelError<T::Error>;

    fn poll_ready(self: Pin<&mut Self>, cx: &mut Context) -> Poll<Result<(), Self::Error>> {
        self.project()
            .transport
            .poll_ready(cx)
            .map_err(ChannelError::Transport)
    }

    fn start_send(mut self: Pin<&mut Self>, response: Response<Resp>) -> Result<(), Self::Error> {
        if let Some(span) = self
            .in_flight_requests_mut()
            .remove_request(response.request_id)
        {
            let _entered = span.enter();
            tracing::info!("SendResponse");
            self.project()
                .transport
                .start_send(response)
                .map_err(ChannelError::Transport)
        } else {
            // If the request isn't tracked anymore, there's no need to send the response.
            Ok(())
        }
    }

    fn poll_flush(self: Pin<&mut Self>, cx: &mut Context) -> Poll<Result<(), Self::Error>> {
        tracing::trace!("poll_flush");
        self.project()
            .transport
            .poll_flush(cx)
            .map_err(ChannelError::Transport)
    }

    fn poll_close(self: Pin<&mut Self>, cx: &mut Context) -> Poll<Result<(), Self::Error>> {
        self.project()
            .transport
            .poll_close(cx)
            .map_err(ChannelError::Transport)
    }
}

impl<Req, Resp, T> AsRef<T> for BaseChannel<Req, Resp, T> {
    fn as_ref(&self) -> &T {
        self.transport.get_ref()
    }
}

impl<Req, Resp, T> Channel for BaseChannel<Req, Resp, T>
where
    T: Transport<Response<Resp>, ClientMessage<Req>>,
{
    type Req = Req;
    type Resp = Resp;
    type Transport = T;

    fn config(&self) -> &Config {
        &self.config
    }

    fn in_flight_requests(&self) -> usize {
        self.in_flight_requests.len()
    }

    fn transport(&self) -> &Self::Transport {
        self.get_ref()
    }
}

/// A stream of requests coming over a channel. `Requests` also drives the sending of responses, so
/// it must be continually polled to ensure progress.
#[pin_project]
pub struct Requests<C>
where
    C: Channel,
{
    #[pin]
    channel: C,
    /// Responses waiting to be written to the wire.
    pending_responses: flume::Receiver<Response<C::Resp>>,
    /// Handed out to request handlers to fan in responses.
    responses_tx: flume::Sender<Response<C::Resp>>,
}

impl<C> Requests<C>
where
    C: Channel,
{
    /// Returns a reference to the inner channel over which messages are sent and received.
    pub fn channel(&self) -> &C {
        &self.channel
    }

    /// Returns the inner channel over which messages are sent and received.
    pub fn channel_pin_mut<'a>(self: &'a mut Pin<&mut Self>) -> Pin<&'a mut C> {
        self.as_mut().project().channel
    }

    /// Returns the inner channel over which messages are sent and received.
    pub fn pending_responses_mut<'a>(
        self: &'a mut Pin<&mut Self>,
    ) -> &'a mut flume::Receiver<Response<C::Resp>> {
        self.as_mut().project().pending_responses
    }

    fn pump_read(
        mut self: Pin<&mut Self>,
        cx: &mut Context<'_>,
    ) -> Poll<Option<Result<InFlightRequest<C::Req, C::Resp>, C::Error>>> {
        self.channel_pin_mut().poll_next(cx).map_ok(
            |TrackedRequest {
                 request,
                 abort_registration,
                 span,
                 mut response_guard,
             }| {
                // The response guard becomes active once in an InFlightRequest.
                response_guard.cancel = true;
                InFlightRequest {
                    request,
                    abort_registration,
                    span,
                    response_guard,
                    response_tx: self.responses_tx.clone(),
                }
            },
        )
    }

    fn pump_write(
        mut self: Pin<&mut Self>,
        cx: &mut Context<'_>,
        read_half_closed: bool,
    ) -> Poll<Option<Result<(), C::Error>>> {
        match self.as_mut().poll_next_response(cx)? {
            Poll::Ready(Some(response)) => {
                // A Ready result from poll_next_response means the Channel is ready to be written
                // to. Therefore, we can call start_send without worry of a full buffer.
                self.channel_pin_mut().start_send(response)?;
                Poll::Ready(Some(Ok(())))
            }
            Poll::Ready(None) => {
                // Shutdown can't be done before we finish pumping out remaining responses.
                ready!(self.channel_pin_mut().poll_flush(cx)?);
                Poll::Ready(None)
            }
            Poll::Pending => {
                // No more requests to process, so flush any requests buffered in the transport.
                ready!(self.channel_pin_mut().poll_flush(cx)?);

                // Being here means there are no staged requests and all written responses are
                // fully flushed. So, if the read half is closed and there are no in-flight
                // requests, then we can close the write half.
                if read_half_closed && self.channel.in_flight_requests() == 0 {
                    Poll::Ready(None)
                } else {
                    Poll::Pending
                }
            }
        }
    }

    /// Yields a response ready to be written to the Channel sink.
    ///
    /// Note that a response will only be yielded if the Channel is *ready* to be written to (i.e.
    /// start_send would succeed).
    fn poll_next_response(
        mut self: Pin<&mut Self>,
        cx: &mut Context<'_>,
    ) -> Poll<Option<Result<Response<C::Resp>, C::Error>>> {
        ready!(self.ensure_writeable(cx)?);

        match ready!(self
            .pending_responses_mut()
            .stream()
            .fuse()
            .poll_next_unpin(cx))
        {
            Some(response) => Poll::Ready(Some(Ok(response))),
            None => {
                // This branch likely won't happen, since the Requests stream is holding a Sender.
                Poll::Ready(None)
            }
        }
    }

    /// Returns Ready if writing a message to the Channel would not fail due to a full buffer. If
    /// the Channel is not ready to be written to, flushes it until it is ready.
    fn ensure_writeable<'a>(
        self: &'a mut Pin<&mut Self>,
        cx: &mut Context<'_>,
    ) -> Poll<Option<Result<(), C::Error>>> {
        while self.channel_pin_mut().poll_ready(cx)?.is_pending() {
            ready!(self.channel_pin_mut().poll_flush(cx)?);
        }
        Poll::Ready(Some(Ok(())))
    }
}

impl<C> fmt::Debug for Requests<C>
where
    C: Channel,
{
    fn fmt(&self, fmt: &mut fmt::Formatter<'_>) -> fmt::Result {
        write!(fmt, "Requests")
    }
}

/// A fail-safe to ensure requests are properly canceled if request processing is aborted before
/// completing.
#[derive(Debug)]
pub struct ResponseGuard {
    request_cancellation: RequestCancellation,
    request_id: u64,
    cancel: bool,
}

impl Drop for ResponseGuard {
    fn drop(&mut self) {
        if self.cancel {
            self.request_cancellation.cancel(self.request_id);
        }
    }
}

/// A request produced by [Channel::requests].
///
/// If dropped without calling [`execute`](InFlightRequest::execute), a cancellation message will
/// be sent to the Channel to clean up associated request state.
#[derive(Debug)]
pub struct InFlightRequest<Req, Res> {
<<<<<<< HEAD
    request: TrackedRequest<Req>,
    response_tx: flume::Sender<Response<Res>>,
=======
    request: Request<Req>,
    abort_registration: AbortRegistration,
    response_guard: ResponseGuard,
    span: Span,
    response_tx: mpsc::Sender<Response<Res>>,
>>>>>>> 7e872ce9
}

impl<Req, Res> InFlightRequest<Req, Res> {
    /// Returns a reference to the request.
    pub fn get(&self) -> &Request<Req> {
        &self.request
    }

    /// Returns a [future](Future) that executes the request using the given [service
    /// function](Serve). The service function's output is automatically sent back to the [Channel]
    /// that yielded this request. The request will be executed in the scope of this request's
    /// context.
    ///
    /// The returned future will stop executing when the first of the following conditions is met:
    ///
    /// 1. The channel that yielded this request receives a [cancellation
    ///    message](ClientMessage::Cancel) for this request.
    /// 2. The request [deadline](crate::context::Context::deadline) is reached.
    /// 3. The service function completes.
    ///
    /// If the returned Future is dropped before completion, a cancellation message will be sent to
    /// the Channel to clean up associated request state.
    pub async fn execute<S>(self, serve: S)
    where
        S: Serve<Req, Resp = Res>,
    {
        let Self {
            response_tx,
            mut response_guard,
            abort_registration,
            span,
            request:
                Request {
                    context,
                    message,
                    id: request_id,
                },
        } = self;
        let method = serve.method(&message);
        // TODO(https://github.com/rust-lang/rust-clippy/issues/9111)
        // remove when clippy is fixed
        #[allow(clippy::needless_borrow)]
        span.record("otel.name", &method.unwrap_or(""));
        let _ = Abortable::new(
            async move {
                tracing::info!("BeginRequest");
                let response = serve.serve(context, message).await;
                tracing::info!("CompleteRequest");
                let response = Response {
                    request_id,
                    message: Ok(response),
                };
                let _ = response_tx.send_async(response).await;
                tracing::info!("BufferResponse");
            },
            abort_registration,
        )
        .instrument(span)
        .await;
        // Request processing has completed, meaning either the channel canceled the request or
        // a request was sent back to the channel. Either way, the channel will clean up the
        // request data, so the request does not need to be canceled.
        response_guard.cancel = false;
    }
}

impl<C> Stream for Requests<C>
where
    C: Channel,
{
    type Item = Result<InFlightRequest<C::Req, C::Resp>, C::Error>;

    fn poll_next(mut self: Pin<&mut Self>, cx: &mut Context<'_>) -> Poll<Option<Self::Item>> {
        loop {
            let read = self.as_mut().pump_read(cx)?;
            let read_closed = matches!(read, Poll::Ready(None));
            match (read, self.as_mut().pump_write(cx, read_closed)?) {
                (Poll::Ready(None), Poll::Ready(None)) => {
                    return Poll::Ready(None);
                }
                (Poll::Ready(Some(request_handler)), _) => {
                    return Poll::Ready(Some(Ok(request_handler)));
                }
                (_, Poll::Ready(Some(()))) => {}
                _ => {
                    return Poll::Pending;
                }
            }
        }
    }
}

#[cfg(test)]
mod tests {
    use super::{in_flight_requests::AlreadyExistsError, BaseChannel, Channel, Config, Requests};
    use crate::{
        context, trace,
        transport::channel::{self, UnboundedChannel},
        ClientMessage, Request, Response,
    };
    use assert_matches::assert_matches;
    use futures::{
        future::{pending, AbortRegistration, Abortable, Aborted},
        prelude::*,
        Future,
    };
    use futures_test::task::noop_context;
    use std::{pin::Pin, task::Poll};

    fn test_channel<Req, Resp>() -> (
        Pin<Box<BaseChannel<Req, Resp, UnboundedChannel<ClientMessage<Req>, Response<Resp>>>>>,
        UnboundedChannel<Response<Resp>, ClientMessage<Req>>,
    ) {
        let (tx, rx) = crate::transport::channel::unbounded();
        (Box::pin(BaseChannel::new(Config::default(), rx)), tx)
    }

    fn test_requests<Req, Resp>() -> (
        Pin<
            Box<
                Requests<
                    BaseChannel<Req, Resp, UnboundedChannel<ClientMessage<Req>, Response<Resp>>>,
                >,
            >,
        >,
        UnboundedChannel<Response<Resp>, ClientMessage<Req>>,
    ) {
        let (tx, rx) = crate::transport::channel::unbounded();
        (
            Box::pin(BaseChannel::new(Config::default(), rx).requests()),
            tx,
        )
    }

    fn test_bounded_requests<Req, Resp>(
        capacity: usize,
    ) -> (
        Pin<
            Box<
                Requests<
                    BaseChannel<Req, Resp, channel::Channel<ClientMessage<Req>, Response<Resp>>>,
                >,
            >,
        >,
        channel::Channel<Response<Resp>, ClientMessage<Req>>,
    ) {
        let (tx, rx) = crate::transport::channel::bounded(capacity);
        // Add 1 because capacity 0 is not supported (but is supported by transport::channel::bounded).
        let config = Config {
            pending_response_buffer: capacity + 1,
        };
        (Box::pin(BaseChannel::new(config, rx).requests()), tx)
    }

    fn fake_request<Req>(req: Req) -> ClientMessage<Req> {
        ClientMessage::Request(Request {
            context: context::current(),
            id: 0,
            message: req,
        })
    }

    fn test_abortable(
        abort_registration: AbortRegistration,
    ) -> impl Future<Output = Result<(), Aborted>> {
        Abortable::new(pending(), abort_registration)
    }

    #[tokio::test]
    async fn base_channel_start_send_duplicate_request_returns_error() {
        let (mut channel, _tx) = test_channel::<(), ()>();

        channel
            .as_mut()
            .start_request(Request {
                id: 0,
                context: context::current(),
                message: (),
            })
            .unwrap();
        assert_matches!(
            channel.as_mut().start_request(Request {
                id: 0,
                context: context::current(),
                message: ()
            }),
            Err(AlreadyExistsError)
        );
    }

    #[tokio::test]
    async fn base_channel_poll_next_aborts_multiple_requests() {
        let (mut channel, _tx) = test_channel::<(), ()>();

        tokio::time::pause();
        let req0 = channel
            .as_mut()
            .start_request(Request {
                id: 0,
                context: context::current(),
                message: (),
            })
            .unwrap();
        let req1 = channel
            .as_mut()
            .start_request(Request {
                id: 1,
                context: context::current(),
                message: (),
            })
            .unwrap();
        tokio::time::advance(std::time::Duration::from_secs(1000)).await;

        assert_matches!(
            channel.as_mut().poll_next(&mut noop_context()),
            Poll::Pending
        );
        assert_matches!(test_abortable(req0.abort_registration).await, Err(Aborted));
        assert_matches!(test_abortable(req1.abort_registration).await, Err(Aborted));
    }

    #[tokio::test]
    async fn base_channel_poll_next_aborts_canceled_request() {
        let (mut channel, mut tx) = test_channel::<(), ()>();

        tokio::time::pause();
        let req = channel
            .as_mut()
            .start_request(Request {
                id: 0,
                context: context::current(),
                message: (),
            })
            .unwrap();

        tx.send(ClientMessage::Cancel {
            trace_context: trace::Context::default(),
            request_id: 0,
        })
        .await
        .unwrap();

        assert_matches!(
            channel.as_mut().poll_next(&mut noop_context()),
            Poll::Pending
        );

        assert_matches!(test_abortable(req.abort_registration).await, Err(Aborted));
    }

    #[tokio::test]
    async fn base_channel_with_closed_transport_and_in_flight_request_returns_pending() {
        let (mut channel, tx) = test_channel::<(), ()>();

        tokio::time::pause();
        let _abort_registration = channel
            .as_mut()
            .start_request(Request {
                id: 0,
                context: context::current(),
                message: (),
            })
            .unwrap();

        drop(tx);
        assert_matches!(
            channel.as_mut().poll_next(&mut noop_context()),
            Poll::Pending
        );
    }

    #[tokio::test]
    async fn base_channel_with_closed_transport_and_no_in_flight_requests_returns_closed() {
        let (mut channel, tx) = test_channel::<(), ()>();
        drop(tx);
        assert_matches!(
            channel.as_mut().poll_next(&mut noop_context()),
            Poll::Ready(None)
        );
    }

    #[tokio::test]
    async fn base_channel_poll_next_yields_request() {
        let (mut channel, mut tx) = test_channel::<(), ()>();
        tx.send(fake_request(())).await.unwrap();

        assert_matches!(
            channel.as_mut().poll_next(&mut noop_context()),
            Poll::Ready(Some(Ok(_)))
        );
    }

    #[tokio::test]
    async fn base_channel_poll_next_aborts_request_and_yields_request() {
        let (mut channel, mut tx) = test_channel::<(), ()>();

        tokio::time::pause();
        let req = channel
            .as_mut()
            .start_request(Request {
                id: 0,
                context: context::current(),
                message: (),
            })
            .unwrap();
        tokio::time::advance(std::time::Duration::from_secs(1000)).await;

        tx.send(fake_request(())).await.unwrap();

        assert_matches!(
            channel.as_mut().poll_next(&mut noop_context()),
            Poll::Ready(Some(Ok(_)))
        );
        assert_matches!(test_abortable(req.abort_registration).await, Err(Aborted));
    }

    #[tokio::test]
    async fn base_channel_start_send_removes_in_flight_request() {
        let (mut channel, _tx) = test_channel::<(), ()>();

        channel
            .as_mut()
            .start_request(Request {
                id: 0,
                context: context::current(),
                message: (),
            })
            .unwrap();
        assert_eq!(channel.in_flight_requests(), 1);
        channel
            .as_mut()
            .start_send(Response {
                request_id: 0,
                message: Ok(()),
            })
            .unwrap();
        assert_eq!(channel.in_flight_requests(), 0);
    }

    #[tokio::test]
    async fn in_flight_request_drop_cancels_request() {
        let (mut requests, mut tx) = test_requests::<(), ()>();
        tx.send(fake_request(())).await.unwrap();

        let request = match requests.as_mut().poll_next(&mut noop_context()) {
            Poll::Ready(Some(Ok(request))) => request,
            result => panic!("Unexpected result: {:?}", result),
        };
        drop(request);

        let poll = requests
            .as_mut()
            .channel_pin_mut()
            .poll_next(&mut noop_context());
        assert!(poll.is_pending());
        let in_flight_requests = requests.channel().in_flight_requests();
        assert_eq!(in_flight_requests, 0);
    }

    #[tokio::test]
    async fn in_flight_requests_successful_execute_doesnt_cancel_request() {
        let (mut requests, mut tx) = test_requests::<(), ()>();
        tx.send(fake_request(())).await.unwrap();

        let request = match requests.as_mut().poll_next(&mut noop_context()) {
            Poll::Ready(Some(Ok(request))) => request,
            result => panic!("Unexpected result: {:?}", result),
        };
        request.execute(|_, _| async {}).await;
        assert!(requests
            .as_mut()
            .channel_pin_mut()
            .canceled_requests
            .poll_recv(&mut noop_context())
            .is_pending());
    }

    #[tokio::test]
    async fn requests_poll_next_response_returns_pending_when_buffer_full() {
        let (mut requests, _tx) = test_bounded_requests::<(), ()>(0);

        // Response written to the transport.
        requests
            .as_mut()
            .channel_pin_mut()
            .start_request(Request {
                id: 0,
                context: context::current(),
                message: (),
            })
            .unwrap();
        requests
            .as_mut()
            .channel_pin_mut()
            .start_send(Response {
                request_id: 0,
                message: Ok(()),
            })
            .unwrap();

        // Response waiting to be written.
        requests
            .as_mut()
            .project()
            .responses_tx
            .send_async(Response {
                request_id: 1,
                message: Ok(()),
            })
            .await
            .unwrap();

        requests
            .as_mut()
            .channel_pin_mut()
            .start_request(Request {
                id: 1,
                context: context::current(),
                message: (),
            })
            .unwrap();

        assert_matches!(
            requests.as_mut().poll_next_response(&mut noop_context()),
            Poll::Pending
        );
    }

    #[tokio::test]
    async fn requests_pump_write_returns_pending_when_buffer_full() {
        let (mut requests, _tx) = test_bounded_requests::<(), ()>(0);

        // Response written to the transport.
        requests
            .as_mut()
            .channel_pin_mut()
            .start_request(Request {
                id: 0,
                context: context::current(),
                message: (),
            })
            .unwrap();
        requests
            .as_mut()
            .channel_pin_mut()
            .start_send(Response {
                request_id: 0,
                message: Ok(()),
            })
            .unwrap();

        // Response waiting to be written.
        requests
            .as_mut()
            .channel_pin_mut()
            .start_request(Request {
                id: 1,
                context: context::current(),
                message: (),
            })
            .unwrap();
        requests
            .as_mut()
            .project()
            .responses_tx
            .send_async(Response {
                request_id: 1,
                message: Ok(()),
            })
            .await
            .unwrap();

        assert_matches!(
            requests.as_mut().pump_write(&mut noop_context(), true),
            Poll::Pending
        );
        // Assert that the pending response was not polled while the channel was blocked.
        assert_matches!(
            requests.as_mut().pending_responses_mut().recv_async().await,
            Ok(_)
        );
    }

    #[tokio::test]
    async fn requests_pump_read() {
        let (mut requests, mut tx) = test_requests::<(), ()>();

        // Response written to the transport.
        tx.send(fake_request(())).await.unwrap();

        assert_matches!(
            requests.as_mut().pump_read(&mut noop_context()),
            Poll::Ready(Some(Ok(_)))
        );
        assert_eq!(requests.channel.in_flight_requests(), 1);
    }
}<|MERGE_RESOLUTION|>--- conflicted
+++ resolved
@@ -6,11 +6,9 @@
 
 //! Provides a server that concurrently handles many connections sending multiplexed requests.
 
-use crate::{
-    cancellations::{cancellations, CanceledRequests, RequestCancellation},
-    context::{self, SpanExt},
-    trace, ClientMessage, Request, Response, Transport,
-};
+use std::{convert::TryFrom, error::Error, fmt, marker::PhantomData, pin::Pin};
+
+use async_channel::bounded;
 use futures::{
     future::{AbortRegistration, Abortable},
     prelude::*,
@@ -18,10 +16,16 @@
     stream::Fuse,
     task::*,
 };
+use pin_project::pin_project;
+use tracing::{info_span, instrument::Instrument, Span};
+
 use in_flight_requests::{AlreadyExistsError, InFlightRequests};
-use pin_project::pin_project;
-use std::{convert::TryFrom, error::Error, fmt, marker::PhantomData, pin::Pin};
-use tracing::{info_span, instrument::Instrument, Span};
+
+use crate::{
+    cancellations::{cancellations, CanceledRequests, RequestCancellation},
+    context::{self, SpanExt},
+    trace, ClientMessage, Request, Response, Transport,
+};
 
 mod in_flight_requests;
 #[cfg(test)]
@@ -310,7 +314,7 @@
     where
         Self: Sized,
     {
-        let (responses_tx, responses) = flume::bounded(self.config().pending_response_buffer);
+        let (responses_tx, responses) = bounded(self.config().pending_response_buffer);
 
         Requests {
             channel: self,
@@ -346,6 +350,7 @@
     #[error("an error occurred in the transport: {0}")]
     Transport(#[source] E),
     /// An error occurred while polling expired requests.
+    #[cfg(feature = "tokio1")]
     #[error("an error occurred while polling expired requests: {0}")]
     Timer(#[source] ::tokio::time::error::Error),
 }
@@ -539,9 +544,9 @@
     #[pin]
     channel: C,
     /// Responses waiting to be written to the wire.
-    pending_responses: flume::Receiver<Response<C::Resp>>,
+    pending_responses: async_channel::Receiver<Response<C::Resp>>,
     /// Handed out to request handlers to fan in responses.
-    responses_tx: flume::Sender<Response<C::Resp>>,
+    responses_tx: async_channel::Sender<Response<C::Resp>>,
 }
 
 impl<C> Requests<C>
@@ -561,7 +566,7 @@
     /// Returns the inner channel over which messages are sent and received.
     pub fn pending_responses_mut<'a>(
         self: &'a mut Pin<&mut Self>,
-    ) -> &'a mut flume::Receiver<Response<C::Resp>> {
+    ) -> &'a mut async_channel::Receiver<Response<C::Resp>> {
         self.as_mut().project().pending_responses
     }
 
@@ -632,12 +637,7 @@
     ) -> Poll<Option<Result<Response<C::Resp>, C::Error>>> {
         ready!(self.ensure_writeable(cx)?);
 
-        match ready!(self
-            .pending_responses_mut()
-            .stream()
-            .fuse()
-            .poll_next_unpin(cx))
-        {
+        match ready!(self.pending_responses_mut().poll_next_unpin(cx)) {
             Some(response) => Poll::Ready(Some(Ok(response))),
             None => {
                 // This branch likely won't happen, since the Requests stream is holding a Sender.
@@ -691,16 +691,11 @@
 /// be sent to the Channel to clean up associated request state.
 #[derive(Debug)]
 pub struct InFlightRequest<Req, Res> {
-<<<<<<< HEAD
-    request: TrackedRequest<Req>,
-    response_tx: flume::Sender<Response<Res>>,
-=======
     request: Request<Req>,
     abort_registration: AbortRegistration,
     response_guard: ResponseGuard,
     span: Span,
-    response_tx: mpsc::Sender<Response<Res>>,
->>>>>>> 7e872ce9
+    response_tx: async_channel::Sender<Response<Res>>,
 }
 
 impl<Req, Res> InFlightRequest<Req, Res> {
@@ -753,7 +748,7 @@
                     request_id,
                     message: Ok(response),
                 };
-                let _ = response_tx.send_async(response).await;
+                let _ = response_tx.send(response).await;
                 tracing::info!("BufferResponse");
             },
             abort_registration,
@@ -795,12 +790,8 @@
 
 #[cfg(test)]
 mod tests {
-    use super::{in_flight_requests::AlreadyExistsError, BaseChannel, Channel, Config, Requests};
-    use crate::{
-        context, trace,
-        transport::channel::{self, UnboundedChannel},
-        ClientMessage, Request, Response,
-    };
+    use std::{pin::Pin, task::Poll};
+
     use assert_matches::assert_matches;
     use futures::{
         future::{pending, AbortRegistration, Abortable, Aborted},
@@ -808,7 +799,14 @@
         Future,
     };
     use futures_test::task::noop_context;
-    use std::{pin::Pin, task::Poll};
+
+    use crate::{
+        context, trace,
+        transport::channel::{self, UnboundedChannel},
+        ClientMessage, Request, Response,
+    };
+
+    use super::{in_flight_requests::AlreadyExistsError, BaseChannel, Channel, Config, Requests};
 
     fn test_channel<Req, Resp>() -> (
         Pin<Box<BaseChannel<Req, Resp, UnboundedChannel<ClientMessage<Req>, Response<Resp>>>>>,
@@ -1106,7 +1104,7 @@
             .as_mut()
             .project()
             .responses_tx
-            .send_async(Response {
+            .send(Response {
                 request_id: 1,
                 message: Ok(()),
             })
@@ -1166,7 +1164,7 @@
             .as_mut()
             .project()
             .responses_tx
-            .send_async(Response {
+            .send(Response {
                 request_id: 1,
                 message: Ok(()),
             })
@@ -1179,7 +1177,7 @@
         );
         // Assert that the pending response was not polled while the channel was blocked.
         assert_matches!(
-            requests.as_mut().pending_responses_mut().recv_async().await,
+            requests.as_mut().pending_responses_mut().recv().await,
             Ok(_)
         );
     }
