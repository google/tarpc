--- conflicted
+++ resolved
@@ -19,12 +19,6 @@
 use tarpc::client::future::Connect as Fc;
 use tarpc::client::sync::Connect as Sc;
 use tarpc::util::{FirstSocketAddr, Message, Never};
-<<<<<<< HEAD
-use tarpc::future::Connect as Fc;
-use tarpc::sync::Connect as Sc;
-use tarpc::{ClientConfig, ServerConfig};
-=======
->>>>>>> 558dda28
 
 pub mod add {
     service! {
@@ -79,15 +73,6 @@
 
 fn main() {
     let _ = env_logger::init();
-<<<<<<< HEAD
-    let add_addr = AddServer.listen("localhost:0".first_socket_addr(), ServerConfig::new_tcp()).wait().unwrap();
-    let add_client = add::FutureClient::connect(&add_addr, ClientConfig::new_tcp()).wait().unwrap();
-
-    let double = DoubleServer::new(add_client);
-    let double_addr = double.listen("localhost:0".first_socket_addr(), ServerConfig::new_tcp()).wait().unwrap();
-
-    let double_client = double::SyncClient::connect(&double_addr, ClientConfig::new_tcp()).unwrap();
-=======
     let add_addr = AddServer.listen("localhost:0".first_socket_addr(),
                 server::Options::default())
         .wait()
@@ -103,7 +88,6 @@
 
     let double_client = double::SyncClient::connect(double_addr, client::Options::default())
         .unwrap();
->>>>>>> 558dda28
     for i in 0..5 {
         println!("{:?}", double_client.double(i).unwrap());
     }
