// Copyright 2016 Google Inc. All Rights Reserved.
//
// Licensed under the MIT License, <LICENSE or http://opensource.org/licenses/MIT>.
// This file may not be copied, modified, or distributed except according to those terms.

#![feature(inclusive_range_syntax, conservative_impl_trait, plugin, never_type)]
#![plugin(tarpc_plugins)]

extern crate chrono;
extern crate clap;
extern crate env_logger;
extern crate futures;
#[macro_use]
extern crate log;
#[macro_use]
extern crate tarpc;
extern crate tokio_core;
extern crate futures_cpupool;

use clap::{Arg, App};
use futures::{Future, Stream};
use futures_cpupool::{CpuFuture, CpuPool};
use std::{cmp, thread};
use std::sync::{Arc, mpsc};
use std::sync::atomic::{AtomicUsize, Ordering};
use std::time::{Duration, Instant};
<<<<<<< HEAD
use tarpc::future::{Connect};
use tarpc::util::{FirstSocketAddr, Never, spawn_core};
use tarpc::{ClientConfig, ServerConfig};
=======
use tarpc::{client, server};
use tarpc::client::future::Connect;
use tarpc::util::{FirstSocketAddr, Never};
>>>>>>> 558dda28
use tokio_core::reactor;

service! {
    rpc read(size: u32) -> Vec<u8>;
}

#[derive(Clone)]
struct Server {
    pool: CpuPool,
    request_count: Arc<AtomicUsize>,
}

impl Server {
    fn new() -> Self {
        Server {
            pool: CpuPool::new_num_cpus(),
            request_count: Arc::new(AtomicUsize::new(1)),
        }
    }
}

impl FutureService for Server {
    type ReadFut = CpuFuture<Vec<u8>, Never>;

    fn read(&self, size: u32) -> Self::ReadFut {
        let request_number = self.request_count.fetch_add(1, Ordering::SeqCst);
        debug!("Server received read({}) no. {}", size, request_number);
        self.pool
            .spawn(futures::lazy(move || {
                let mut vec: Vec<u8> = Vec::with_capacity(size as usize);
                for i in 0..size {
                    vec.push((i % 1 << 8) as u8);
                }
                debug!("Server sending response no. {}", request_number);
                futures::finished(vec)
            }))
    }
}

const CHUNK_SIZE: u32 = 1 << 10;

trait Microseconds {
    fn microseconds(&self) -> i64;
}

impl Microseconds for Duration {
    fn microseconds(&self) -> i64 {
        chrono::Duration::from_std(*self)
            .unwrap()
            .num_microseconds()
            .unwrap()
    }
}

#[derive(Default)]
struct Stats {
    sum: Duration,
    count: u64,
    min: Option<Duration>,
    max: Option<Duration>,
}

<<<<<<< HEAD
fn run_once(clients: Vec<FutureClient>, concurrency: u32) -> impl Future<Item=(), Error=()> + 'static {
    let start = Instant::now();
    let num_clients = clients.len();
    futures::stream::futures_unordered((0..concurrency as usize)
        .map(|iteration| (iteration + 1, iteration % num_clients))
        .map(|(iteration, client_idx)| {
            let client = &clients[client_idx];
            let start = Instant::now();
            debug!("Client {} reading (iteration {})...", client_idx, iteration);
            client.read(CHUNK_SIZE)
                  .map(move |_| (client_idx, iteration, start))
        }))
=======
/// Spawns a `reactor::Core` running forever on a new thread.
fn spawn_core() -> reactor::Remote {
    let (tx, rx) = mpsc::channel();
    thread::spawn(move || {
        let mut core = reactor::Core::new().unwrap();
        tx.send(core.handle().remote().clone()).unwrap();

        // Run forever
        core.run(futures::empty::<(), !>()).unwrap();
    });
    rx.recv().unwrap()
}

fn run_once(clients: Vec<FutureClient>,
            concurrency: u32)
            -> impl Future<Item = (), Error = ()> + 'static {
    let start = Instant::now();
    let num_clients = clients.len();
    futures::stream::futures_unordered((0..concurrency as usize)
            .map(|iteration| (iteration + 1, iteration % num_clients))
            .map(|(iteration, client_idx)| {
                let client = &clients[client_idx];
                let start = Instant::now();
                debug!("Client {} reading (iteration {})...", client_idx, iteration);
                client.read(CHUNK_SIZE)
                    .map(move |_| (client_idx, iteration, start))
            }))
>>>>>>> 558dda28
        .map(|(client_idx, iteration, start)| {
            let elapsed = start.elapsed();
            debug!("Client {} received reply (iteration {}).",
                   client_idx,
                   iteration);
            elapsed
        })
        .map_err(|e| panic!(e))
        .fold(Stats::default(), move |mut stats, elapsed| {
            stats.sum += elapsed;
            stats.count += 1;
            stats.min = Some(cmp::min(stats.min.unwrap_or(elapsed), elapsed));
            stats.max = Some(cmp::max(stats.max.unwrap_or(elapsed), elapsed));
            Ok(stats)
        })
        .map(move |stats| {
            info!("{} requests => Mean={}µs, Min={}µs, Max={}µs, Total={}µs",
                  stats.count,
                  stats.sum.microseconds() as f64 / stats.count as f64,
                  stats.min.unwrap().microseconds(),
                  stats.max.unwrap().microseconds(),
                  start.elapsed().microseconds());
        })
}

fn main() {
    let _ = env_logger::init();
    let matches = App::new("Tarpc Concurrency")
        .about("Demonstrates making concurrent requests to a tarpc service.")
        .arg(Arg::with_name("concurrency")
            .short("c")
            .long("concurrency")
            .value_name("LEVEL")
            .help("Sets a custom concurrency level")
            .takes_value(true))
        .arg(Arg::with_name("clients")
            .short("n")
            .long("num_clients")
            .value_name("AMOUNT")
            .help("How many clients to distribute requests between")
            .takes_value(true))
        .get_matches();
    let concurrency = matches.value_of("concurrency")
        .map(&str::parse)
        .map(Result::unwrap)
        .unwrap_or(10);
    let num_clients = matches.value_of("clients")
        .map(&str::parse)
        .map(Result::unwrap)
        .unwrap_or(4);

<<<<<<< HEAD
    let addr = Server::new().listen("localhost:0".first_socket_addr(), ServerConfig::new_tcp()).wait().unwrap();
=======
    let addr = Server::new()
        .listen("localhost:0".first_socket_addr(),
                server::Options::default())
        .wait()
        .unwrap();
>>>>>>> 558dda28
    info!("Server listening on {}.", addr);

    let clients = (0..num_clients)
        // Spin up a couple threads to drive the clients.
        .map(|i| (i, spawn_core()))
        .map(|(i, remote)| {
            info!("Client {} connecting...", i);
<<<<<<< HEAD
            FutureClient::connect_remotely(&addr, &remote, ClientConfig::new_tcp())
=======
            FutureClient::connect(addr, client::Options::default().remote(remote))
>>>>>>> 558dda28
                .map_err(|e| panic!(e))
        })
        // Need an intermediate collection to connect the clients in parallel,
        // because `futures::collect` iterates sequentially.
        .collect::<Vec<_>>();

    let run = futures::collect(clients).and_then(|clients| run_once(clients, concurrency));

    info!("Starting...");

    // The driver of the main future.
    let mut core = reactor::Core::new().unwrap();

    core.run(run).unwrap();
}<|MERGE_RESOLUTION|>--- conflicted
+++ resolved
@@ -24,15 +24,9 @@
 use std::sync::{Arc, mpsc};
 use std::sync::atomic::{AtomicUsize, Ordering};
 use std::time::{Duration, Instant};
-<<<<<<< HEAD
-use tarpc::future::{Connect};
-use tarpc::util::{FirstSocketAddr, Never, spawn_core};
-use tarpc::{ClientConfig, ServerConfig};
-=======
 use tarpc::{client, server};
 use tarpc::client::future::Connect;
 use tarpc::util::{FirstSocketAddr, Never};
->>>>>>> 558dda28
 use tokio_core::reactor;
 
 service! {
@@ -95,20 +89,6 @@
     max: Option<Duration>,
 }
 
-<<<<<<< HEAD
-fn run_once(clients: Vec<FutureClient>, concurrency: u32) -> impl Future<Item=(), Error=()> + 'static {
-    let start = Instant::now();
-    let num_clients = clients.len();
-    futures::stream::futures_unordered((0..concurrency as usize)
-        .map(|iteration| (iteration + 1, iteration % num_clients))
-        .map(|(iteration, client_idx)| {
-            let client = &clients[client_idx];
-            let start = Instant::now();
-            debug!("Client {} reading (iteration {})...", client_idx, iteration);
-            client.read(CHUNK_SIZE)
-                  .map(move |_| (client_idx, iteration, start))
-        }))
-=======
 /// Spawns a `reactor::Core` running forever on a new thread.
 fn spawn_core() -> reactor::Remote {
     let (tx, rx) = mpsc::channel();
@@ -136,7 +116,6 @@
                 client.read(CHUNK_SIZE)
                     .map(move |_| (client_idx, iteration, start))
             }))
->>>>>>> 558dda28
         .map(|(client_idx, iteration, start)| {
             let elapsed = start.elapsed();
             debug!("Client {} received reply (iteration {}).",
@@ -188,15 +167,11 @@
         .map(Result::unwrap)
         .unwrap_or(4);
 
-<<<<<<< HEAD
-    let addr = Server::new().listen("localhost:0".first_socket_addr(), ServerConfig::new_tcp()).wait().unwrap();
-=======
     let addr = Server::new()
         .listen("localhost:0".first_socket_addr(),
                 server::Options::default())
         .wait()
         .unwrap();
->>>>>>> 558dda28
     info!("Server listening on {}.", addr);
 
     let clients = (0..num_clients)
@@ -204,11 +179,7 @@
         .map(|i| (i, spawn_core()))
         .map(|(i, remote)| {
             info!("Client {} connecting...", i);
-<<<<<<< HEAD
-            FutureClient::connect_remotely(&addr, &remote, ClientConfig::new_tcp())
-=======
             FutureClient::connect(addr, client::Options::default().remote(remote))
->>>>>>> 558dda28
                 .map_err(|e| panic!(e))
         })
         // Need an intermediate collection to connect the clients in parallel,
