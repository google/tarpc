// Copyright 2016 Google Inc. All Rights Reserved.
//
// Licensed under the MIT License, <LICENSE or http://opensource.org/licenses/MIT>.
// This file may not be copied, modified, or distributed except according to those terms.

<<<<<<< HEAD
#![feature(conservative_impl_trait, custom_derive, custom_derive, plugin)]
#![plugin(serde_macros, tarpc_plugins)]
=======
#![feature(conservative_impl_trait, plugin, rustc_macro)]
#![plugin(snake_to_camel)]
>>>>>>> 54017839

extern crate futures;
#[macro_use]
extern crate tarpc;
#[macro_use]
extern crate serde_derive;

use std::error::Error;
use std::fmt;
use tarpc::sync::Connect;

service! {
    rpc hello(name: String) -> String | NoNameGiven;
}

#[derive(Debug, Deserialize, Serialize)]
pub struct NoNameGiven;

impl fmt::Display for NoNameGiven {
    fn fmt(&self, f: &mut fmt::Formatter) -> fmt::Result {
        write!(f, "{}", self.description())
    }
}

impl Error for NoNameGiven {
    fn description(&self) -> &str {
        r#"The empty String, "", is not a valid argument to rpc `hello`."#
    }
}

#[derive(Clone)]
struct HelloServer;

impl SyncService for HelloServer {
    fn hello(&self, name: String) -> Result<String, NoNameGiven> {
        if name == "" {
            Err(NoNameGiven)
        } else {
            Ok(format!("Hello, {}!", name))
        }
    }
}

fn main() {
    let addr = "localhost:10000";
    let _server = HelloServer.listen(addr).unwrap();
    let client = SyncClient::connect(addr).unwrap();
    println!("{}", client.hello(&"Mom".to_string()).unwrap());
    println!("{}", client.hello(&"".to_string()).unwrap_err());
}<|MERGE_RESOLUTION|>--- conflicted
+++ resolved
@@ -3,13 +3,8 @@
 // Licensed under the MIT License, <LICENSE or http://opensource.org/licenses/MIT>.
 // This file may not be copied, modified, or distributed except according to those terms.
 
-<<<<<<< HEAD
-#![feature(conservative_impl_trait, custom_derive, custom_derive, plugin)]
-#![plugin(serde_macros, tarpc_plugins)]
-=======
 #![feature(conservative_impl_trait, plugin, rustc_macro)]
-#![plugin(snake_to_camel)]
->>>>>>> 54017839
+#![plugin(tarpc_plugins)]
 
 extern crate futures;
 #[macro_use]
@@ -55,7 +50,7 @@
 
 fn main() {
     let addr = "localhost:10000";
-    let _server = HelloServer.listen(addr).unwrap();
+    let _server = HelloServer.listen(addr);
     let client = SyncClient::connect(addr).unwrap();
     println!("{}", client.hello(&"Mom".to_string()).unwrap());
     println!("{}", client.hello(&"".to_string()).unwrap_err());
