--- conflicted
+++ resolved
@@ -20,11 +20,6 @@
 use tarpc::{client, server};
 use tarpc::client::sync::Connect;
 use tarpc::util::{FirstSocketAddr, Never};
-<<<<<<< HEAD
-use tarpc::sync::Connect;
-use tarpc::{ClientConfig, ServerConfig};
-=======
->>>>>>> 558dda28
 
 mod bar {
     service! {
@@ -64,13 +59,6 @@
 
 fn main() {
     let _ = env_logger::init();
-<<<<<<< HEAD
-    let bar_addr = Bar.listen("localhost:0".first_socket_addr(), ServerConfig::new_tcp()).wait().unwrap();
-    let baz_addr = Baz.listen("localhost:0".first_socket_addr(), ServerConfig::new_tcp()).wait().unwrap();
-
-    let bar_client = bar::SyncClient::connect(&bar_addr, ClientConfig::new_tcp()).unwrap();
-    let baz_client = baz::SyncClient::connect(&baz_addr, ClientConfig::new_tcp()).unwrap();
-=======
     let bar_addr = Bar.listen("localhost:0".first_socket_addr(),
                 server::Options::default())
         .wait()
@@ -82,7 +70,6 @@
 
     let bar_client = bar::SyncClient::connect(bar_addr, client::Options::default()).unwrap();
     let baz_client = baz::SyncClient::connect(baz_addr, client::Options::default()).unwrap();
->>>>>>> 558dda28
 
     info!("Result: {:?}", bar_client.bar(17));
 
