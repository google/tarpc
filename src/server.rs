// Copyright 2016 Google Inc. All Rights Reserved.
//
// Licensed under the MIT License, <LICENSE or http://opensource.org/licenses/MIT>.
// This file may not be copied, modified, or distributed except according to those terms.

use errors::{SerializableError, WireError};
use futures::{self, Async, Future};
use futures::stream::Empty;
use futures_cpupool::{CpuFuture, CpuPool};
use protocol::{LOOP_HANDLE, TarpcTransport};
use protocol::writer::Packet;
use serde::Serialize;
use std::io;
use std::net::ToSocketAddrs;
<<<<<<< HEAD
use tokio_proto::NewService;
=======
>>>>>>> be5f55c5
use tokio_proto::pipeline;
use tokio_proto::server::{self, ServerHandle};
use tokio_service::NewService;
use util::Never;

/// Spawns a service that binds to the given address and runs on the default tokio `Loop`.
<<<<<<< HEAD
pub fn listen<A, T>(addr: A, new_service: T) -> io::Result<ServerHandle>
    where T: NewService<Req = Vec<u8>,
                        Resp = pipeline::Message<Packet, Empty<(), io::Error>>,
=======
pub fn listen<A, T>(addr: A, new_service: T) -> ListenFuture
    where T: NewService<Request = Vec<u8>,
                        Response = pipeline::Message<Packet, Empty<Never, io::Error>>,
>>>>>>> be5f55c5
                        Error = io::Error> + Send + 'static,
          A: ToSocketAddrs
{
    // TODO(tikue): don't use ToSocketAddrs, or don't unwrap.
    let addr = addr.to_socket_addrs().unwrap().next().unwrap();

    let (tx, rx) = futures::oneshot();
    LOOP_HANDLE.spawn(move |handle| {
        Ok(tx.complete(server::listen(handle, addr, move |stream| {
                pipeline::Server::new(new_service.new_service()?, TarpcTransport::new(stream))
            }).unwrap()))
    });
    ListenFuture { inner: rx }
}

/// A future that resolves to a `ServerHandle`.
pub struct ListenFuture {
    inner: futures::Oneshot<ServerHandle>,
}

impl Future for ListenFuture {
    type Item = ServerHandle;
    type Error = Never;

    fn poll(&mut self) -> futures::Poll<Self::Item, Self::Error> {
        match self.inner.poll().unwrap() {
            Async::Ready(server_handle) => Ok(Async::Ready(server_handle)),
            Async::NotReady => Ok(Async::NotReady),
        }
    }
}

/// Returns a future containing the serialized reply.
///
/// Because serialization can take a non-trivial
/// amount of cpu time, it is run on a thread pool.
#[doc(hidden)]
#[inline]
pub fn serialize_reply<T: Serialize + Send + 'static,
                       E: SerializableError>(result: Result<T, WireError<E>>)
                       -> SerializeFuture
{
    POOL.spawn(futures::lazy(move || {
        let packet = match Packet::serialize(&result) {
            Ok(packet) => packet,
            Err(e) => {
                let err: Result<T, WireError<E>> = Err(WireError::ServerSerialize(e.to_string()));
                Packet::serialize(&err).unwrap()
            }
        };
        futures::finished(pipeline::Message::WithoutBody(packet))
    }))
}

#[doc(hidden)]
pub type SerializeFuture = CpuFuture<SerializedReply, io::Error>;

#[doc(hidden)]
pub type SerializedReply = pipeline::Message<Packet, Empty<Never, io::Error>>;

lazy_static! {
    static ref POOL: CpuPool = { CpuPool::new_num_cpus() };
}<|MERGE_RESOLUTION|>--- conflicted
+++ resolved
@@ -12,25 +12,15 @@
 use serde::Serialize;
 use std::io;
 use std::net::ToSocketAddrs;
-<<<<<<< HEAD
-use tokio_proto::NewService;
-=======
->>>>>>> be5f55c5
 use tokio_proto::pipeline;
 use tokio_proto::server::{self, ServerHandle};
 use tokio_service::NewService;
 use util::Never;
 
 /// Spawns a service that binds to the given address and runs on the default tokio `Loop`.
-<<<<<<< HEAD
-pub fn listen<A, T>(addr: A, new_service: T) -> io::Result<ServerHandle>
-    where T: NewService<Req = Vec<u8>,
-                        Resp = pipeline::Message<Packet, Empty<(), io::Error>>,
-=======
 pub fn listen<A, T>(addr: A, new_service: T) -> ListenFuture
     where T: NewService<Request = Vec<u8>,
                         Response = pipeline::Message<Packet, Empty<Never, io::Error>>,
->>>>>>> be5f55c5
                         Error = io::Error> + Send + 'static,
           A: ToSocketAddrs
 {
