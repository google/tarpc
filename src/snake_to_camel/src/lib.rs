#![feature(plugin_registrar, rustc_private)]

extern crate itertools;
extern crate rustc;
extern crate rustc_plugin;
extern crate syntax;

use itertools::Itertools;
use syntax::ast::{self, Ident, TraitRef, Ty, TyKind};
use syntax::parse::{self, PResult, token};
use syntax::ptr::P;
use syntax::parse::parser::{Parser, PathStyle};
use syntax::tokenstream::TokenTree;
use syntax::ext::base::{DummyResult, ExtCtxt, MacEager, MacResult};
use syntax::ext::quote::rt::Span;
use syntax::util::small_vector::SmallVector;
use rustc_plugin::Registry;

fn snake_to_camel(cx: &mut ExtCtxt, sp: Span, tts: &[TokenTree]) -> Box<MacResult + 'static> {
    let mut parser = parse::new_parser_from_tts(cx.parse_sess(), cx.cfg(), tts.into());
    // The `expand_expr` method is called so that any macro calls in the
    // parsed expression are expanded.

    let mut item = match parser.parse_trait_item() {
        Ok(s) => s,
        Err(mut diagnostic) => {
            diagnostic.emit();
            return DummyResult::any(sp);
        }
    };

    if let Err(mut diagnostic) = parser.expect(&token::Eof) {
        diagnostic.emit();
        return DummyResult::any(sp);
    }

    convert(&mut item.ident);
    MacEager::trait_items(SmallVector::one(item))
}

fn impl_snake_to_camel(cx: &mut ExtCtxt, sp: Span, tts: &[TokenTree]) -> Box<MacResult + 'static> {
    let mut parser = parse::new_parser_from_tts(cx.parse_sess(), cx.cfg(), tts.into());
    // The `expand_expr` method is called so that any macro calls in the
    // parsed expression are expanded.

    let mut item = match parser.parse_impl_item() {
        Ok(s) => s,
        Err(mut diagnostic) => {
            diagnostic.emit();
            return DummyResult::any(sp);
        }
    };

    if let Err(mut diagnostic) = parser.expect(&token::Eof) {
        diagnostic.emit();
        return DummyResult::any(sp);
    }

    convert(&mut item.ident);
    MacEager::impl_items(SmallVector::one(item))
}

fn ty_snake_to_camel(cx: &mut ExtCtxt, sp: Span, tts: &[TokenTree]) -> Box<MacResult + 'static> {
    let mut parser = parse::new_parser_from_tts(cx.parse_sess(), cx.cfg(), tts.into());
    // The `expand_expr` method is called so that any macro calls in the
    // parsed expression are expanded.

    let mut ty = match parser.parse_ty_path() {
        Ok(s) => s,
        Err(mut diagnostic) => {
            diagnostic.emit();
            return DummyResult::any(sp);
        }
    };

    if let Err(mut diagnostic) = parser.expect(&token::Eof) {
        diagnostic.emit();
        return DummyResult::any(sp);
    }

    // Only capitalize the final segment
    if let TyKind::Path(_, ref mut path) = ty {
        convert(&mut path.segments.last_mut().unwrap().identifier);
    } else {
        unreachable!()
    }
    MacEager::ty(P(Ty {
        id: ast::DUMMY_NODE_ID,
        node: ty,
        span: sp,
    }))
}

fn convert(ident: &mut Ident) {
    let ident_str = ident.to_string();
    let mut camel_ty = String::new();

    // Find the first non-underscore and add it capitalized.
    let mut chars = ident_str.chars();

    // Find the first non-underscore char, uppercase it, and append it.
    // Guaranteed to succeed because all idents must have at least one non-underscore char.
    camel_ty.extend(chars.find(|&c| c != '_').unwrap().to_uppercase());

    // When we find an underscore, we remove it and capitalize the next char. To do this,
    // we need to ensure the next char is not another underscore.
    let mut chars = chars.coalesce(|c1, c2| {
        if c1 == '_' && c2 == '_' {
            Ok(c1)
        } else {
            Err((c1, c2))
        }
    });

    while let Some(c) = chars.next() {
        if c != '_' {
            camel_ty.push(c);
        } else {
            if let Some(c) = chars.next() {
                camel_ty.extend(c.to_uppercase());
            }
        }
    }

<<<<<<< HEAD
    // The Fut suffix is hardcoded right now; this macro isn't really meant to be general-purpose.
    camel_ty.push_str("Fut");

    *ident = camel_ty.to_ident();
=======
    *ident = Ident::with_empty_ctxt(token::intern(&camel_ty));
>>>>>>> 54017839
}

trait ParseTraitRef {
    fn parse_trait_ref(&mut self) -> PResult<TraitRef>;
}

impl<'a> ParseTraitRef for Parser<'a> {
    /// Parse a::B<String,i32>
    fn parse_trait_ref(&mut self) -> PResult<TraitRef> {
        Ok(TraitRef {
            path: try!(self.parse_path(PathStyle::Type)),
            ref_id: ast::DUMMY_NODE_ID,
        })
    }
}

#[plugin_registrar]
#[doc(hidden)]
pub fn plugin_registrar(reg: &mut Registry) {
    reg.register_macro("snake_to_camel", snake_to_camel);
    reg.register_macro("impl_snake_to_camel", impl_snake_to_camel);
    reg.register_macro("ty_snake_to_camel", ty_snake_to_camel);
}<|MERGE_RESOLUTION|>--- conflicted
+++ resolved
@@ -122,14 +122,10 @@
         }
     }
 
-<<<<<<< HEAD
     // The Fut suffix is hardcoded right now; this macro isn't really meant to be general-purpose.
     camel_ty.push_str("Fut");
 
-    *ident = camel_ty.to_ident();
-=======
     *ident = Ident::with_empty_ctxt(token::intern(&camel_ty));
->>>>>>> 54017839
 }
 
 trait ParseTraitRef {
