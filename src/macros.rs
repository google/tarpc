// Copyright 2016 Google Inc. All Rights Reserved.
//
// Licensed under the MIT License, <LICENSE or http://opensource.org/licenses/MIT>.
// This file may not be copied, modified, or distributed except according to those terms.

#[doc(hidden)]
#[macro_export]
macro_rules! as_item {
    ($i:item) => {$i};
}

#[doc(hidden)]
#[macro_export]
macro_rules! impl_serialize {
    ($impler:ident, { $($lifetime:tt)* }, $(@($name:ident $n:expr))* -- #($n_:expr) ) => {
        as_item! {
            impl$($lifetime)* $crate::serde::Serialize for $impler$($lifetime)* {
                fn serialize<S>(&self, impl_serialize_serializer__: &mut S)
                    -> ::std::result::Result<(), S::Error>
                    where S: $crate::serde::Serializer
                {
                    match *self {
                        $(
                            $impler::$name(ref impl_serialize_field__) =>
                                $crate::serde::Serializer::serialize_newtype_variant(
                                    impl_serialize_serializer__,
                                    stringify!($impler),
                                    $n,
                                    stringify!($name),
                                    impl_serialize_field__,
                                )
                        ),*
                    }
                }
            }
        }
    };
    // All args are wrapped in a tuple so we can use the newtype variant for each one.
    ($impler:ident,
     { $($lifetime:tt)* },
     $(@$finished:tt)*
     -- #($n:expr) $name:ident($field:ty) $($req:tt)*) =>
    (
        impl_serialize!($impler,
                        { $($lifetime)* },
                        $(@$finished)* @($name $n)
                        -- #($n + 1) $($req)*);
    );
    // Entry
    ($impler:ident,
     { $($lifetime:tt)* },
     $($started:tt)*) => (impl_serialize!($impler, { $($lifetime)* }, -- #(0) $($started)*););
}

#[doc(hidden)]
#[macro_export]
macro_rules! impl_deserialize {
    ($impler:ident, $(@($name:ident $n:expr))* -- #($n_:expr) ) => (
        impl $crate::serde::Deserialize for $impler {
            #[allow(non_camel_case_types)]
            fn deserialize<impl_deserialize_D__>(
                impl_deserialize_deserializer__: &mut impl_deserialize_D__)
                -> ::std::result::Result<$impler, impl_deserialize_D__::Error>
                where impl_deserialize_D__: $crate::serde::Deserializer
            {
                #[allow(non_camel_case_types, unused)]
                enum impl_deserialize_Field__ {
                    $($name),*
                }

                impl $crate::serde::Deserialize for impl_deserialize_Field__ {
                    fn deserialize<D>(impl_deserialize_deserializer__: &mut D)
                        -> ::std::result::Result<impl_deserialize_Field__, D::Error>
                        where D: $crate::serde::Deserializer
                    {
                        struct impl_deserialize_FieldVisitor__;
                        impl $crate::serde::de::Visitor for impl_deserialize_FieldVisitor__ {
                            type Value = impl_deserialize_Field__;

                            fn visit_usize<E>(&mut self, impl_deserialize_value__: usize)
                                -> ::std::result::Result<impl_deserialize_Field__, E>
                                where E: $crate::serde::de::Error,
                            {
                                $(
                                    if impl_deserialize_value__ == $n {
                                        return ::std::result::Result::Ok(
                                            impl_deserialize_Field__::$name);
                                    }
                                )*
                                ::std::result::Result::Err(
                                    $crate::serde::de::Error::custom(
                                        format!("No variants have a value of {}!",
                                                impl_deserialize_value__))
                                )
                            }
                        }
                        impl_deserialize_deserializer__.deserialize_struct_field(
                            impl_deserialize_FieldVisitor__)
                    }
                }

                struct Visitor;
                impl $crate::serde::de::EnumVisitor for Visitor {
                    type Value = $impler;

                    fn visit<V>(&mut self, mut tarpc_enum_visitor__: V)
                        -> ::std::result::Result<$impler, V::Error>
                        where V: $crate::serde::de::VariantVisitor
                    {
                        match tarpc_enum_visitor__.visit_variant()? {
                            $(
                                impl_deserialize_Field__::$name => {
                                    ::std::result::Result::Ok(
                                        $impler::$name(tarpc_enum_visitor__.visit_newtype()?))
                                }
                            ),*
                        }
                    }
                }
                const TARPC_VARIANTS__: &'static [&'static str] = &[
                    $(
                        stringify!($name)
                    ),*
                ];
                impl_deserialize_deserializer__.deserialize_enum(
                    stringify!($impler), TARPC_VARIANTS__, Visitor)
            }
        }
    );
    // All args are wrapped in a tuple so we can use the newtype variant for each one.
    ($impler:ident, $(@$finished:tt)* -- #($n:expr) $name:ident($field:ty) $($req:tt)*) => (
        impl_deserialize!($impler, $(@$finished)* @($name $n) -- #($n + 1) $($req)*);
    );
    // Entry
    ($impler:ident, $($started:tt)*) => (impl_deserialize!($impler, -- #(0) $($started)*););
}

/// The main macro that creates RPC services.
///
/// Rpc methods are specified, mirroring trait syntax:
///
/// ```
/// # #![feature(conservative_impl_trait, plugin)]
/// # #![plugin(tarpc_plugins)]
/// # #[macro_use] extern crate tarpc;
/// # fn main() {}
/// # service! {
/// /// Say hello
/// rpc hello(name: String) -> String;
/// # }
/// ```
///
/// Attributes can be attached to each rpc. These attributes
/// will then be attached to the generated service traits'
/// corresponding `fn`s, as well as to the client stubs' RPCs.
///
/// The following items are expanded in the enclosing module:
///
/// * `FutureService` -- the trait defining the RPC service via a `Future` API.
/// * `SyncService` -- a service trait that provides a synchronous API for when
///                    spawning a thread per request is acceptable.
/// * `FutureServiceExt` -- provides the methods for starting a service. There is an umbrella impl
///                         for all implers of `FutureService`. It's a separate trait to prevent
///                         name collisions with RPCs.
/// * `SyncServiceExt` -- same as `FutureServiceExt` but for `SyncService`.
/// * `FutureClient` -- a client whose RPCs return `Future`s.
/// * `SyncClient` -- a client whose RPCs block until the reply is available. Easiest
///                   interface to use, as it looks the same as a regular function call.
///
#[macro_export]
macro_rules! service {
// Entry point
    (
        $(
            $(#[$attr:meta])*
            rpc $fn_name:ident( $( $arg:ident : $in_:ty ),* ) $(-> $out:ty)* $(| $error:ty)*;
        )*
    ) => {
        service! {{
            $(
                $(#[$attr])*
                rpc $fn_name( $( $arg : $in_ ),* ) $(-> $out)* $(| $error)*;
            )*
        }}
    };
// Pattern for when the next rpc has an implicit unit return type and no error type.
    (
        {
            $(#[$attr:meta])*
            rpc $fn_name:ident( $( $arg:ident : $in_:ty ),* );

            $( $unexpanded:tt )*
        }
        $( $expanded:tt )*
    ) => {
        service! {
            { $( $unexpanded )* }

            $( $expanded )*

            $(#[$attr])*
            rpc $fn_name( $( $arg : $in_ ),* ) -> () | $crate::util::Never;
        }
    };
// Pattern for when the next rpc has an explicit return type and no error type.
    (
        {
            $(#[$attr:meta])*
            rpc $fn_name:ident( $( $arg:ident : $in_:ty ),* ) -> $out:ty;

            $( $unexpanded:tt )*
        }
        $( $expanded:tt )*
    ) => {
        service! {
            { $( $unexpanded )* }

            $( $expanded )*

            $(#[$attr])*
            rpc $fn_name( $( $arg : $in_ ),* ) -> $out | $crate::util::Never;
        }
    };
// Pattern for when the next rpc has an implicit unit return type and an explicit error type.
    (
        {
            $(#[$attr:meta])*
            rpc $fn_name:ident( $( $arg:ident : $in_:ty ),* ) | $error:ty;

            $( $unexpanded:tt )*
        }
        $( $expanded:tt )*
    ) => {
        service! {
            { $( $unexpanded )* }

            $( $expanded )*

            $(#[$attr])*
            rpc $fn_name( $( $arg : $in_ ),* ) -> () | $error;
        }
    };
// Pattern for when the next rpc has an explicit return type and an explicit error type.
    (
        {
            $(#[$attr:meta])*
            rpc $fn_name:ident( $( $arg:ident : $in_:ty ),* ) -> $out:ty | $error:ty;

            $( $unexpanded:tt )*
        }
        $( $expanded:tt )*
    ) => {
        service! {
            { $( $unexpanded )* }

            $( $expanded )*

            $(#[$attr])*
            rpc $fn_name( $( $arg : $in_ ),* ) -> $out | $error;
        }
    };
// Pattern for when all return types have been expanded
    (
        { } // none left to expand
        $(
            $(#[$attr:meta])*
            rpc $fn_name:ident ( $( $arg:ident : $in_:ty ),* ) -> $out:ty | $error:ty;
        )*
    ) => {

        #[allow(non_camel_case_types, unused)]
        #[derive(Debug)]
        enum tarpc_service_Request__ {
            NotIrrefutable(()),
            $(
                $fn_name(( $($in_,)* ))
            ),*
        }

        impl_deserialize!(tarpc_service_Request__, NotIrrefutable(()) $($fn_name(($($in_),*)))*);
        impl_serialize!(tarpc_service_Request__, {}, NotIrrefutable(()) $($fn_name(($($in_),*)))*);

        #[allow(non_camel_case_types, unused)]
        #[derive(Debug)]
        enum tarpc_service_Response__ {
            NotIrrefutable(()),
            $(
                $fn_name($out)
            ),*
        }

        impl_deserialize!(tarpc_service_Response__, NotIrrefutable(()) $($fn_name($out))*);
        impl_serialize!(tarpc_service_Response__, {}, NotIrrefutable(()) $($fn_name($out))*);

        #[allow(non_camel_case_types, unused)]
        #[derive(Debug)]
        enum tarpc_service_Error__ {
            NotIrrefutable(()),
            $(
                $fn_name($error)
            ),*
        }

        impl_deserialize!(tarpc_service_Error__, NotIrrefutable(()) $($fn_name($error))*);
        impl_serialize!(tarpc_service_Error__, {}, NotIrrefutable(()) $($fn_name($error))*);

/// Defines the `Future` RPC service. Implementors must be `Clone`, `Send`, and `'static`,
/// as required by `tokio_proto::NewService`. This is required so that the service can be used
/// to respond to multiple requests concurrently.
        pub trait FutureService:
            ::std::marker::Send +
            ::std::clone::Clone +
            'static
        {
            $(

                snake_to_camel! {
                    /// The type of future returned by `{}`.
                    type $fn_name: $crate::futures::Future<Item=$out, Error=$error>;
                }

                $(#[$attr])*
                fn $fn_name(&self, $($arg:$in_),*) -> ty_snake_to_camel!(Self::$fn_name);
            )*
        }

        /// Provides a function for starting the service. This is a separate trait from
        /// `FutureService` to prevent collisions with the names of RPCs.
        pub trait FutureServiceExt: FutureService {
            /// Spawns the service, binding to the given address and running on
            /// the default tokio `Loop`.
            fn listen(self,
                      addr: ::std::net::SocketAddr,
                      options: $crate::server::Options)
                -> $crate::server::ListenFuture
            {
                return $crate::server::listen(
                                           move || Ok(tarpc_service_AsyncServer__(self.clone())),
                                           addr,
                                           options);

                #[allow(non_camel_case_types)]
                #[derive(Clone)]
                struct tarpc_service_AsyncServer__<S>(S);

                impl<S> ::std::fmt::Debug for tarpc_service_AsyncServer__<S> {
                    fn fmt(&self, fmt: &mut ::std::fmt::Formatter) -> ::std::fmt::Result {
                        write!(fmt, "tarpc_service_AsyncServer__ {{ .. }}")
                    }
                }

                #[allow(non_camel_case_types)]
                type tarpc_service_Future__ =
                    $crate::futures::Finished<$crate::server::Response<tarpc_service_Response__,
                                                               tarpc_service_Error__>,
                                              ::std::io::Error>;

                #[allow(non_camel_case_types)]
                enum tarpc_service_FutureReply__<tarpc_service_S__: FutureService> {
                    DeserializeError(tarpc_service_Future__),
                    $($fn_name(
                            $crate::futures::Then<ty_snake_to_camel!(tarpc_service_S__::$fn_name),
                                                  tarpc_service_Future__,
                                                  fn(::std::result::Result<$out, $error>)
                                                      -> tarpc_service_Future__>)),*
                }

                impl<S: FutureService> $crate::futures::Future for tarpc_service_FutureReply__<S> {
                    type Item = $crate::server::Response<tarpc_service_Response__,
                                                         tarpc_service_Error__>;

                    type Error = ::std::io::Error;

                    fn poll(&mut self) -> $crate::futures::Poll<Self::Item, Self::Error> {
                        match *self {
                            tarpc_service_FutureReply__::DeserializeError(
                                ref mut tarpc_service_future__) =>
                            {
                                $crate::futures::Future::poll(tarpc_service_future__)
                            }
                            $(
                                tarpc_service_FutureReply__::$fn_name(
                                    ref mut tarpc_service_future__) =>
                                {
                                    $crate::futures::Future::poll(tarpc_service_future__)
                                }
                            ),*
                        }
                    }
                }


                #[allow(non_camel_case_types)]
                impl<tarpc_service_S__> $crate::tokio_service::Service
                    for tarpc_service_AsyncServer__<tarpc_service_S__>
                    where tarpc_service_S__: FutureService
                {
                    type Request = ::std::result::Result<tarpc_service_Request__,
                                                         $crate::bincode::serde::DeserializeError>;
                    type Response = $crate::server::Response<tarpc_service_Response__,
                                                     tarpc_service_Error__>;
                    type Error = ::std::io::Error;
                    type Future = tarpc_service_FutureReply__<tarpc_service_S__>;

                    fn call(&self, tarpc_service_request__: Self::Request) -> Self::Future {
                        let tarpc_service_request__ = match tarpc_service_request__ {
                            Ok(tarpc_service_request__) => tarpc_service_request__,
                            Err(tarpc_service_deserialize_err__) => {
                                return tarpc_service_FutureReply__::DeserializeError(
                                    $crate::futures::finished(
                                        ::std::result::Result::Err(
                                            $crate::WireError::ServerDeserialize(
                                                ::std::string::ToString::to_string(
                                                    &tarpc_service_deserialize_err__)))));
                            }
                        };
                        match tarpc_service_request__ {
                            tarpc_service_Request__::NotIrrefutable(()) => unreachable!(),
                            $(
                                tarpc_service_Request__::$fn_name(( $($arg,)* )) => {
                                    fn tarpc_service_wrap__(
                                        tarpc_service_response__:
                                            ::std::result::Result<$out, $error>)
                                        -> tarpc_service_Future__
                                    {
                                        $crate::futures::finished(
                                            tarpc_service_response__
                                                .map(tarpc_service_Response__::$fn_name)
                                                .map_err(|tarpc_service_error__| {
                                                    $crate::WireError::App(
                                                        tarpc_service_Error__::$fn_name(
                                                            tarpc_service_error__))
                                                })
                                        )
                                    }
                                    return tarpc_service_FutureReply__::$fn_name(
                                        $crate::futures::Future::then(
                                                FutureService::$fn_name(&self.0, $($arg),*),
                                                tarpc_service_wrap__));
                                }
                            )*
                        }
                    }
                }
            }
        }

        /// Defines the blocking RPC service. Must be `Clone`, `Send`, and `'static`,
/// as required by `tokio_proto::NewService`. This is required so that the service can be used
/// to respond to multiple requests concurrently.
        pub trait SyncService:
            ::std::marker::Send +
            ::std::clone::Clone +
            'static
        {
            $(
                $(#[$attr])*
                fn $fn_name(&self, $($arg:$in_),*) -> ::std::result::Result<$out, $error>;
            )*
        }

        /// Provides a function for starting the service. This is a separate trait from
        /// `SyncService` to prevent collisions with the names of RPCs.
        pub trait SyncServiceExt: SyncService {
            /// Spawns the service, binding to the given address and running on
            /// the default tokio `Loop`.
            fn listen<L>(self, addr: L, options: $crate::server::Options)
                -> ::std::io::Result<::std::net::SocketAddr>
                where L: ::std::net::ToSocketAddrs
            {
                let tarpc_service__ = SyncServer__ {
                    service: self,
                };

                let tarpc_service_addr__ =
                    $crate::util::FirstSocketAddr::try_first_socket_addr(&addr)?;

                // Wrapped in a lazy future to ensure execution occurs when a task is present.
                return $crate::futures::Future::wait($crate::futures::future::lazy(move || {
                    FutureServiceExt::listen(tarpc_service__, tarpc_service_addr__, options)
                }));

                #[derive(Clone)]
                struct SyncServer__<S> {
                    service: S,
                }

                #[allow(non_camel_case_types)]
                impl<tarpc_service_S__> FutureService for SyncServer__<tarpc_service_S__>
                    where tarpc_service_S__: SyncService
                {
                    $(
                        impl_snake_to_camel! {
                            type $fn_name =
                                $crate::futures::Flatten<
                                    $crate::futures::MapErr<
                                        $crate::futures::Oneshot<
                                            $crate::futures::Done<$out, $error>>,
                                        fn($crate::futures::Canceled) -> $error>>;
                        }
                        fn $fn_name(&self, $($arg:$in_),*) -> ty_snake_to_camel!(Self::$fn_name) {
                            fn unimplemented(_: $crate::futures::Canceled) -> $error {
                                // TODO(tikue): what do do if SyncService panics?
                                unimplemented!()
                            }
                            let (tarpc_service_complete__, tarpc_service_promise__) =
                                $crate::futures::oneshot();
                            let tarpc_service__ = self.clone();
                            const UNIMPLEMENTED: fn($crate::futures::Canceled) -> $error =
                                unimplemented;
                            ::std::thread::spawn(move || {
                                let tarpc_service_reply__ = SyncService::$fn_name(
                                    &tarpc_service__.service, $($arg),*);
                                tarpc_service_complete__.complete(
                                    $crate::futures::IntoFuture::into_future(
                                        tarpc_service_reply__));
                            });
                            let tarpc_service_promise__ =
                                $crate::futures::Future::map_err(
                                    tarpc_service_promise__, UNIMPLEMENTED);
                            $crate::futures::Future::flatten(tarpc_service_promise__)
                        }
                    )*
                }
            }
        }

        impl<A> FutureServiceExt for A where A: FutureService {}
        impl<S> SyncServiceExt for S where S: SyncService {}

        #[allow(unused)]
        #[derive(Clone, Debug)]
        /// The client stub that makes RPC calls to the server. Exposes a blocking interface.
        pub struct SyncClient(FutureClient);

        impl $crate::client::sync::Connect for SyncClient {
            fn connect<A>(addr_: A, opts_: $crate::client::Options)
                -> ::std::result::Result<Self, ::std::io::Error>
                where A: ::std::net::ToSocketAddrs,
            {
                let addr_ = $crate::util::FirstSocketAddr::try_first_socket_addr(&addr_)?;
                // Wrapped in a lazy future to ensure execution occurs when a task is present.
                let client_ = $crate::futures::Future::wait($crate::futures::future::lazy(move || {
                    <FutureClient as $crate::client::future::Connect>::connect(addr_, opts_)
                }))?;
                let client_ = SyncClient(client_);
                ::std::result::Result::Ok(client_)
            }
        }

        impl SyncClient {
            $(
                #[allow(unused)]
                $(#[$attr])*
                pub fn $fn_name(&self, $($arg: $in_),*)
                    -> ::std::result::Result<$out, $crate::Error<$error>>
                {
                    // Wrapped in a lazy future to ensure execution occurs when a task is present.
                    $crate::futures::Future::wait($crate::futures::future::lazy(move || {
                        (self.0).$fn_name($($arg),*)
                    }))
                }
            )*
        }

        #[allow(non_camel_case_types)]
        type tarpc_service_Client__ =
            $crate::client::Client<tarpc_service_Request__,
                           tarpc_service_Response__,
                           tarpc_service_Error__>;

        #[allow(non_camel_case_types)]
        /// Implementation detail: Pending connection.
        pub struct tarpc_service_ConnectFuture__<T> {
            inner: $crate::futures::Map<$crate::client::future::ConnectFuture<
                                            tarpc_service_Request__,
                                            tarpc_service_Response__,
                                            tarpc_service_Error__>,
                                        fn(tarpc_service_Client__) -> T>,
        }

        impl<T> $crate::futures::Future for tarpc_service_ConnectFuture__<T> {
            type Item = T;
            type Error = ::std::io::Error;

            fn poll(&mut self) -> $crate::futures::Poll<Self::Item, Self::Error> {
                $crate::futures::Future::poll(&mut self.inner)
            }
        }

        #[allow(unused)]
        #[derive(Clone, Debug)]
        /// The client stub that makes RPC calls to the server. Exposes a Future interface.
        pub struct FutureClient(tarpc_service_Client__);

        impl<'a> $crate::client::future::Connect for FutureClient {
            type ConnectFut = tarpc_service_ConnectFuture__<Self>;

            fn connect(tarpc_service_addr__: ::std::net::SocketAddr,
                                tarpc_service_options__: $crate::client::Options)
                -> Self::ConnectFut
            {
                let client = <tarpc_service_Client__ as $crate::client::future::Connect>::connect(
                    tarpc_service_addr__, tarpc_service_options__);

                tarpc_service_ConnectFuture__ {
                    inner: $crate::futures::Future::map(client, FutureClient)
                }
            }
        }

        impl FutureClient {
            $(
                #[allow(unused)]
                $(#[$attr])*
                pub fn $fn_name(&self, $($arg: $in_),*)
                    -> impl $crate::futures::Future<Item=$out, Error=$crate::Error<$error>>
                    + 'static
                {
                    let tarpc_service_req__ = tarpc_service_Request__::$fn_name(($($arg,)*));
                    let tarpc_service_fut__ =
                        $crate::tokio_service::Service::call(&self.0, tarpc_service_req__);
                    $crate::futures::Future::then(tarpc_service_fut__,
                                                  move |tarpc_service_msg__| {
                        match tarpc_service_msg__? {
                            ::std::result::Result::Ok(tarpc_service_msg__) => {
                                if let tarpc_service_Response__::$fn_name(tarpc_service_msg__) =
                                    tarpc_service_msg__
                                {
                                    ::std::result::Result::Ok(tarpc_service_msg__)
                                } else {
                                   unreachable!()
                                }
                            }
                            ::std::result::Result::Err(tarpc_service_err__) => {
                                ::std::result::Result::Err(match tarpc_service_err__ {
                                    $crate::Error::App(tarpc_service_err__) => {
                                        if let tarpc_service_Error__::$fn_name(
                                            tarpc_service_err__) = tarpc_service_err__
                                        {
                                            $crate::Error::App(tarpc_service_err__)
                                        } else {
                                            unreachable!()
                                        }
                                    }
                                    $crate::Error::ServerDeserialize(tarpc_service_err__) => {
                                        $crate::Error::ServerDeserialize(tarpc_service_err__)
                                    }
                                    $crate::Error::ServerSerialize(tarpc_service_err__) => {
                                        $crate::Error::ServerSerialize(tarpc_service_err__)
                                    }
                                    $crate::Error::ClientDeserialize(tarpc_service_err__) => {
                                        $crate::Error::ClientDeserialize(tarpc_service_err__)
                                    }
                                    $crate::Error::ClientSerialize(tarpc_service_err__) => {
                                        $crate::Error::ClientSerialize(tarpc_service_err__)
                                    }
                                    $crate::Error::Io(tarpc_service_error__) => {
                                        $crate::Error::Io(tarpc_service_error__)
                                    }
                                })
                            }
                        }
                    })
                }
            )*

        }
    }
}
// allow dead code; we're just testing that the macro expansion compiles
#[allow(dead_code)]
#[cfg(test)]
mod syntax_test {
    use util::Never;

    service! {
        #[deny(warnings)]
        #[allow(non_snake_case)]
        rpc TestCamelCaseDoesntConflict();
        rpc hello() -> String;
        #[doc="attr"]
        rpc attr(s: String) -> String;
        rpc no_args_no_return();
        rpc no_args() -> ();
        rpc one_arg(foo: String) -> i32;
        rpc two_args_no_return(bar: String, baz: u64);
        rpc two_args(bar: String, baz: u64) -> String;
        rpc no_args_ret_error() -> i32 | Never;
        rpc one_arg_ret_error(foo: String) -> String | Never;
        rpc no_arg_implicit_return_error() | Never;
        #[doc="attr"]
        rpc one_arg_implicit_return_error(foo: String) | Never;
    }
}

#[cfg(test)]
mod functional_test {
    use {client, server};
    use futures::{Future, failed};
    use std::io;
    use std::net::SocketAddr;
    use util::FirstSocketAddr;
    extern crate env_logger;

    macro_rules! unwrap {
        ($e:expr) => (match $e {
            Ok(e) => e,
            Err(e) => panic!("{} failed with {:?}", stringify!($e), e),
        })
    }

    service! {
        rpc add(x: i32, y: i32) -> i32;
        rpc hey(name: String) -> String;
    }

    cfg_if! {
        if #[cfg(feature = "tls")] {
            const DOMAIN: &'static str = "foobar.com";

            use tls::TlsClientContext;
            use ::native_tls::{Pkcs12, TlsAcceptor, TlsConnector};

            fn tls_context() -> (server::Options, client::Options) {
                let buf = include_bytes!("../test/identity.p12");
                let pkcs12 = unwrap!(Pkcs12::from_der(buf, "mypass"));
                let acceptor = unwrap!(unwrap!(TlsAcceptor::builder(pkcs12)).build());
                let server_options = server::Options::default().tls(acceptor);
                let client_options = get_tls_client_options();

                (server_options, client_options)
            }

            // Making the TlsConnector for testing needs to be OS-dependent just like native-tls.
            // We need to go through this trickery because the test self-signed cert is not part
            // of the system's cert chain. If it was, then all that is required is
            // `TlsConnector::builder().unwrap().build().unwrap()`.
            cfg_if! {
                if #[cfg(target_os = "macos")] {
                    extern crate security_framework;

                    use self::security_framework::certificate::SecCertificate;
                    use native_tls::backend::security_framework::TlsConnectorBuilderExt;

                    fn get_tls_client_options() -> client::Options {
                        let buf = include_bytes!("../test/root-ca.der");
                        let cert = unwrap!(SecCertificate::from_der(buf));
                        let mut connector = unwrap!(TlsConnector::builder());
                        connector.anchor_certificates(&[cert]);

                        client::Options::default().tls(TlsClientContext {
                            domain: DOMAIN.into(),
                            tls_connector: unwrap!(connector.build()),
                        })
                    }
                } else if #[cfg(all(not(target_os = "macos"), not(windows)))] {
                    use native_tls::backend::openssl::TlsConnectorBuilderExt;

                    fn get_tls_client_options() -> client::Options {
                        let mut connector = unwrap!(TlsConnector::builder());
                        unwrap!(connector.builder_mut()
                           .builder_mut()
                           .set_ca_file("test/root-ca.pem"));

                        client::Options::default().tls(TlsClientContext {
                            domain: DOMAIN.into(),
                            tls_connector: unwrap!(connector.build()),
                        })
                    }
                // not implemented for windows or other platforms
                } else {
                    fn get_tls_client_context() -> TlsClientContext {
                        unimplemented!()
                    }
                }
            }

            fn get_sync_client<C>(addr: SocketAddr) -> io::Result<C>
                where C: client::sync::Connect
            {
                let client_options = get_tls_client_options();
                C::connect(addr, client_options)
            }

            fn start_server_with_sync_client<C, S>(server: S) -> (SocketAddr, io::Result<C>)
                where C: client::sync::Connect, S: SyncServiceExt
            {
                let (server_options, client_options) = tls_context();
                let addr = unwrap!(server.listen("localhost:0".first_socket_addr(), server_options));
                let client = C::connect(addr, client_options);
                (addr, client)
            }

            fn start_server_with_async_client<C, S>(server: S) -> (SocketAddr, C)
                where C: client::future::Connect, S: FutureServiceExt
            {
                let (server_options, client_options) = tls_context();
                let addr = unwrap!(server.listen("localhost:0".first_socket_addr(),
                              server_options).wait());
                let client = unwrap!(C::connect(addr, client_options).wait());
                (addr, client)
            }

            fn start_err_server_with_async_client<C, S>(server: S) -> (SocketAddr, C)
                where C: client::future::Connect, S: error_service::FutureServiceExt
            {
                let (server_options, client_options) = tls_context();
                let addr = unwrap!(server.listen("localhost:0".first_socket_addr(),
                              server_options).wait());
                let client = unwrap!(C::connect(addr, client_options).wait());
                (addr, client)
            }
        } else {
            fn get_server_options() -> server::Options {
                server::Options::default()
            }

            fn get_client_options() -> client::Options {
                client::Options::default()
            }

            fn get_sync_client<C>(addr: SocketAddr) -> io::Result<C>
                where C: client::sync::Connect
            {
                C::connect(addr, get_client_options())
            }

            fn start_server_with_sync_client<C, S>(server: S) -> (SocketAddr, io::Result<C>)
                where C: client::sync::Connect, S: SyncServiceExt
            {
                let addr = unwrap!(server.listen("localhost:0".first_socket_addr(),
                              get_server_options()));
                let client = C::connect(addr, get_client_options());
                (addr, client)
            }

            fn start_server_with_async_client<C, S>(server: S) -> (SocketAddr, C)
                where C: client::future::Connect, S: FutureServiceExt
            {
                let addr = unwrap!(server.listen("localhost:0".first_socket_addr(),
                              get_server_options()).wait());
                let client = unwrap!(C::connect(addr, get_client_options()).wait());
                (addr, client)
            }

            fn start_err_server_with_async_client<C, S>(server: S) -> (SocketAddr, C)
                where C: client::future::Connect, S: error_service::FutureServiceExt
            {
                let addr = unwrap!(server.listen("localhost:0".first_socket_addr(),
                              get_server_options()).wait());
                let client = unwrap!(C::connect(addr, get_client_options()).wait());
                (addr, client)
            }
        }
    }


    mod sync {
<<<<<<< HEAD
        use super::{SyncClient, SyncService, env_logger, start_server_with_sync_client};
=======
        use super::{SyncClient, SyncService, SyncServiceExt};
        use super::env_logger;
        use {client, server};
        use client::sync::Connect;
        use util::FirstSocketAddr;
>>>>>>> cc129063
        use util::Never;

        #[derive(Clone, Copy)]
        struct Server;

        impl SyncService for Server {
            fn add(&self, x: i32, y: i32) -> Result<i32, Never> {
                Ok(x + y)
            }
            fn hey(&self, name: String) -> Result<String, Never> {
                Ok(format!("Hey, {}.", name))
            }
        }

        #[test]
        fn simple() {
            let _ = env_logger::init();
            let (_, client) = start_server_with_sync_client::<SyncClient, Server>(Server);
            let client = unwrap!(client);
            assert_eq!(3, client.add(1, 2).unwrap());
            assert_eq!("Hey, Tim.", client.hey("Tim".to_string()).unwrap());
        }

        #[test]
        fn other_service() {
            let _ = env_logger::init();
            let (_, client) = start_server_with_sync_client::<super::other_service::SyncClient,
                                                              Server>(Server);
            let client = client.expect("Could not connect!");
            match client.foo().err().expect("failed unwrap") {
                ::Error::ServerDeserialize(_) => {} // good
                bad => panic!("Expected Error::ServerDeserialize but got {}", bad),
            }
        }
    }

    mod future {
<<<<<<< HEAD
        use futures::{Finished, Future, finished};
        use super::{FutureClient, FutureService, env_logger, start_server_with_async_client};
=======
        use super::{FutureClient, FutureService, FutureServiceExt};
        use super::env_logger;
        use {client, server};
        use client::future::Connect;
        use futures::{Finished, Future, finished};
        use util::FirstSocketAddr;
>>>>>>> cc129063
        use util::Never;

        #[derive(Clone)]
        struct Server;

        impl FutureService for Server {
            type AddFut = Finished<i32, Never>;

            fn add(&self, x: i32, y: i32) -> Self::AddFut {
                finished(x + y)
            }

            type HeyFut = Finished<String, Never>;

            fn hey(&self, name: String) -> Self::HeyFut {
                finished(format!("Hey, {}.", name))
            }
        }

        #[test]
        fn simple() {
            let _ = env_logger::init();
            let (_, client) = start_server_with_async_client::<FutureClient, Server>(Server);
            assert_eq!(3, client.add(1, 2).wait().unwrap());
            assert_eq!("Hey, Tim.", client.hey("Tim".to_string()).wait().unwrap());
        }

        #[test]
        fn concurrent() {
            let _ = env_logger::init();
            let (_, client) = start_server_with_async_client::<FutureClient, Server>(Server);
            let req1 = client.add(1, 2);
            let req2 = client.add(3, 4);
            let req3 = client.hey("Tim".to_string());
            assert_eq!(3, req1.wait().unwrap());
            assert_eq!(7, req2.wait().unwrap());
            assert_eq!("Hey, Tim.", req3.wait().unwrap());
        }

        #[test]
        fn other_service() {
            let _ = env_logger::init();
            let (_, client) =
                start_server_with_async_client::<super::other_service::FutureClient,
                                                 Server>(Server);
            match client.foo().wait().err().unwrap() {
                ::Error::ServerDeserialize(_) => {} // good
                bad => panic!(r#"Expected Error::ServerDeserialize but got "{}""#, bad),
            }
        }

        #[cfg(feature = "tls")]
        #[test]
        fn tcp_and_tls() {
            use {client, server};
            use util::FirstSocketAddr;
            use client::future::Connect;
            use super::FutureServiceExt;

            let _ = env_logger::init();
            let (_, client) = start_server_with_async_client::<FutureClient, Server>(Server);
            assert_eq!(3, client.add(1, 2).wait().unwrap());
            assert_eq!("Hey, Tim.", client.hey("Tim".to_string()).wait().unwrap());

            let addr = Server.listen("localhost:0".first_socket_addr(),
                        server::Options::default())
                .wait()
                .unwrap();
            let client = FutureClient::connect(addr, client::Options::default()).wait().unwrap();
            assert_eq!(3, client.add(1, 2).wait().unwrap());
            assert_eq!("Hey, Tim.", client.hey("Tim".to_string()).wait().unwrap());
        }
    }

    pub mod error_service {
        service! {
            rpc bar() -> u32 | ::util::Message;
        }
    }

    #[derive(Clone)]
    struct ErrorServer;

    impl error_service::FutureService for ErrorServer {
        type BarFut = ::futures::Failed<u32, ::util::Message>;

        fn bar(&self) -> Self::BarFut {
            info!("Called bar");
            failed("lol jk".into())
        }
    }

    #[test]
    fn error() {
        use std::error::Error as E;
        use self::error_service::*;
        let _ = env_logger::init();

        let (addr, client) = start_err_server_with_async_client::<FutureClient,
                                                                  ErrorServer>(ErrorServer);
        client.bar()
            .then(move |result| {
                match result.err().unwrap() {
                    ::Error::App(e) => {
                        assert_eq!(e.description(), "lol jk");
                        Ok::<_, ()>(())
                    } // good
                    bad => panic!("Expected Error::App but got {:?}", bad),
                }
            })
            .wait()
            .unwrap();

        let client = get_sync_client::<SyncClient>(addr).unwrap();
        match client.bar().err().unwrap() {
            ::Error::App(e) => {
                assert_eq!(e.description(), "lol jk");
            } // good
            bad => panic!("Expected Error::App but got {:?}", bad),
        }
    }

    pub mod other_service {
        service! {
            rpc foo();
        }
    }
}<|MERGE_RESOLUTION|>--- conflicted
+++ resolved
@@ -857,15 +857,7 @@
 
 
     mod sync {
-<<<<<<< HEAD
         use super::{SyncClient, SyncService, env_logger, start_server_with_sync_client};
-=======
-        use super::{SyncClient, SyncService, SyncServiceExt};
-        use super::env_logger;
-        use {client, server};
-        use client::sync::Connect;
-        use util::FirstSocketAddr;
->>>>>>> cc129063
         use util::Never;
 
         #[derive(Clone, Copy)]
@@ -903,17 +895,8 @@
     }
 
     mod future {
-<<<<<<< HEAD
         use futures::{Finished, Future, finished};
         use super::{FutureClient, FutureService, env_logger, start_server_with_async_client};
-=======
-        use super::{FutureClient, FutureService, FutureServiceExt};
-        use super::env_logger;
-        use {client, server};
-        use client::future::Connect;
-        use futures::{Finished, Future, finished};
-        use util::FirstSocketAddr;
->>>>>>> cc129063
         use util::Never;
 
         #[derive(Clone)]
