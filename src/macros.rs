--- conflicted
+++ resolved
@@ -382,21 +382,13 @@
                 #[allow(non_camel_case_types)]
                 enum __tarpc_service_Reply<__tarpc_service_S: FutureService> {
                     DeserializeError($crate::SerializeFuture),
-<<<<<<< HEAD
-                    $($fn_name($crate::futures::Then<$crate::futures::MapErr<ty_snake_to_camel!(__tarpc_service_S::$fn_name),
-                                                                             fn($error) -> $crate::WireError<$error>>,
-                                                     $crate::SerializeFuture,
-                                                     fn(::std::result::Result<$out, $crate::WireError<$error>>)
-                                                         -> $crate::SerializeFuture>)),*
-=======
                     $($fn_name($crate::futures::Then<
                                    $crate::futures::MapErr<
-                                       ty_snake_to_camel!(TyParamS::$fn_name),
+                                       ty_snake_to_camel!(__tarpc_service_S::$fn_name),
                                        fn($error) -> $crate::WireError<$error>>,
                                    $crate::SerializeFuture,
                                    fn(::std::result::Result<$out, $crate::WireError<$error>>)
                                        -> $crate::SerializeFuture>)),*
->>>>>>> ec16cb1e
                 }
 
                 impl<S: FutureService> $crate::futures::Future for __tarpc_service_Reply<S> {
@@ -440,7 +432,6 @@
                         impl_deserialize!(__tarpc_service_ServerSideRequest,
                                           $($fn_name(($($in_),*)))*);
 
-<<<<<<< HEAD
                         let __tarpc_service_request = $crate::deserialize(&__tarpc_service_req);
                         let __tarpc_service_request: __tarpc_service_ServerSideRequest =
                             match __tarpc_service_request {
@@ -467,49 +458,19 @@
                                             FutureService::$fn_name(&self.0, $($arg),*),
                                             TO_APP),
                                             SERIALIZE));
-=======
-                        let request = $crate::deserialize(&req);
-                        let request: __ServerSideRequest = match request {
-                            ::std::result::Result::Ok(request) => request,
-                            ::std::result::Result::Err(e) => {
-                                return Reply::DeserializeError(deserialize_error(e));
-                            }
-                        };
-                        match request {$(
-                            __ServerSideRequest::$fn_name(( $($arg,)* )) => {
-                                const SERIALIZE:
-                                    fn(::std::result::Result<$out, $crate::WireError<$error>>)
-                                        -> $crate::SerializeFuture = $crate::serialize_reply;
-                                const TO_APP: fn($error) -> $crate::WireError<$error> =
-                                    $crate::WireError::App;
-
-                                let reply = FutureService::$fn_name(&self.0, $($arg),*);
-                                let reply = $crate::futures::Future::map_err(reply, TO_APP);
-                                let reply = $crate::futures::Future::then(reply, SERIALIZE);
-                                return Reply::$fn_name(reply);
->>>>>>> ec16cb1e
                             }
                         )*}
 
                         #[inline]
-<<<<<<< HEAD
                         fn deserialize_error<E: ::std::error::Error>(__tarpc_service_e: E)
                             -> $crate::SerializeFuture
                         {
                             $crate::serialize_reply(
+                                // The type param is only used in the Error::App variant, so it
+                                // doesn't matter what we specify it as here.
                                 ::std::result::Result::Err::<(), _>(
                                     $crate::WireError::ServerDeserialize::<$crate::util::Never>(
                                         __tarpc_service_e.to_string())))
-=======
-                        fn deserialize_error<E: ::std::error::Error>(e: E)
-                            -> $crate::SerializeFuture
-                        {
-                            // The type param is only used in the Error::App variant, so it
-                            // doesn't matter what we specify it as here.
-                            let err: $crate::WireError<$crate::util::Never>;
-                            err = $crate::WireError::ServerDeserialize(e.to_string());
-                            $crate::serialize_reply(::std::result::Result::Err::<(), _>(err))
->>>>>>> ec16cb1e
                         }
                     }
                 }
@@ -568,17 +529,11 @@
                                 // TODO(tikue): what do do if SyncService panics?
                                 unimplemented!()
                             }
-<<<<<<< HEAD
                             let (__tarpc_service_complete, __tarpc_service_promise) =
                                 $crate::futures::oneshot();
                             let __tarpc_service_service = self.clone();
-=======
                             const UNIMPLEMENTED: fn($crate::futures::Canceled) -> $error =
                                 unimplemented;
-
-                            let (c, p) = $crate::futures::oneshot();
-                            let service = self.clone();
->>>>>>> ec16cb1e
                             ::std::thread::spawn(move || {
                                 let __tarpc_service_reply = SyncService::$fn_name(
                                     &__tarpc_service_service.service, $($arg),*);
@@ -586,16 +541,10 @@
                                     $crate::futures::IntoFuture::into_future(
                                         __tarpc_service_reply));
                             });
-<<<<<<< HEAD
                             let __tarpc_service_promise =
                                 $crate::futures::Future::map_err(
-                                    __tarpc_service_promise,
-                                    unimplemented as fn($crate::futures::Canceled) -> $error);
+                                    __tarpc_service_promise, UNIMPLEMENTED);
                             $crate::futures::Future::flatten(__tarpc_service_promise)
-=======
-                            let p = $crate::futures::Future::map_err(p, UNIMPLEMENTED);
-                            $crate::futures::Future::flatten(p)
->>>>>>> ec16cb1e
                         }
                     )*
                 }
@@ -616,12 +565,8 @@
             {
                 let mut addrs = try!(::std::net::ToSocketAddrs::to_socket_addrs(&addr));
                 let addr = if let ::std::option::Option::Some(a) =
-<<<<<<< HEAD
-                    ::std::iter::Iterator::next(&mut addrs) {
-=======
                     ::std::iter::Iterator::next(&mut addrs)
                 {
->>>>>>> ec16cb1e
                     a
                 } else {
                     return ::std::result::Result::Err(
@@ -690,7 +635,6 @@
                         }
                     }
 
-<<<<<<< HEAD
                     let __tarpc_service_args = ($($arg,)*);
                     let __tarpc_service_req = &__ClientSideRequest::$fn_name(&__tarpc_service_args);
                     let __tarpc_service_req =
@@ -719,28 +663,6 @@
                             ::std::result::Result::Err(__tarpc_service_e) => {
                                 ::std::result::Result::Err(
                                     $crate::Error::ClientDeserialize(__tarpc_service_e))
-=======
-                    let args = ($($arg,)*);
-                    let req = &__ClientSideRequest::$fn_name(&args);
-                    let req = match $crate::Packet::serialize(&req) {
-                        ::std::result::Result::Err(e) => {
-                            let e = $crate::Error::ClientSerialize(e);
-                            return Fut::Failed($crate::futures::failed(e));
-                        }
-                        ::std::result::Result::Ok(req) => req,
-                    };
-                    let fut = $crate::tokio_service::Service::call(&self.0, req);
-                    Fut::Called($crate::futures::Future::then(fut, move |msg| {
-                        let msg: Vec<u8> = try!(msg);
-                        let msg: ::std::result::Result<
-                                     ::std::result::Result<$out, $crate::WireError<$error>>, _>
-                            = $crate::deserialize(&msg);
-                        match msg {
-                            ::std::result::Result::Ok(msg) => ::std::result::Result::Ok(try!(msg)),
-                            ::std::result::Result::Err(e) => {
-                                let e = $crate::Error::ClientDeserialize(e);
-                                ::std::result::Result::Err(e)
->>>>>>> ec16cb1e
                             }
                         }
                     }))
