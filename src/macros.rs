// Copyright 2016 Google Inc. All Rights Reserved.
//
// Licensed under the MIT License, <LICENSE or http://opensource.org/licenses/MIT>.
// This file may not be copied, modified, or distributed except according to those terms.

#[doc(hidden)]
#[macro_export]
macro_rules! as_item {
    ($i:item) => {$i};
}

/// Creates an enum where each variant contains a `Future`. The created enum impls `Future`.
/// Useful when a fn needs to return possibly many different types of futures.
#[macro_export]
macro_rules! future_enum {
    {
        $(#[$attr:meta])*
        pub enum $name:ident<$($tp:ident),*> {
            $(#[$attrv:meta])*
            $($variant:ident($inner:ty)),*
        }
    } => {
        future_enum! {
            $(#[$attr:meta])*
            (pub) enum $name<$($tp),*> {
                $(#[$attrv])*
                $($variant($inner)),*
            }
        }
    };
    {
        $(#[$attr:meta])*
        enum $name:ident<$($tp:ident),*> {
            $(#[$attrv:meta])*
            $($variant:ident($inner:ty)),*
        }
    } => {
        future_enum! {
            $(#[$attr:meta])*
            () enum $name<$($tp),*> {
                $(#[$attrv])*
                $($variant($inner)),*
            }
        }
    };
    {
        $(#[$attr:meta])*
        ($($vis:tt)*) enum $name:ident<$($tp:ident),*> {
            $(#[$attrv:meta])*
            $($variant:ident($inner:ty)),*
        }
    } => {
        $(#[$attr])*
        as_item! {
            $($vis)* enum $name<$($tp),*> {
                $(#[$attrv])*
                $($variant($inner)),*
            }
        }

        #[allow(non_camel_case_types)]
        impl<__future_enum_T, __future_enum_E, $($tp),*> $crate::futures::Future for $name<$($tp),*>
            where __future_enum_T: Send + 'static,
                  $($inner: $crate::futures::Future<Item=__future_enum_T, Error=__future_enum_E>),*
        {
            type Item = __future_enum_T;
            type Error = __future_enum_E;

            fn poll(&mut self) -> $crate::futures::Poll<Self::Item, Self::Error> {
                match *self {
                    $($name::$variant(ref mut f) => $crate::futures::Future::poll(f)),*
                }
            }
        }
    }
}

#[doc(hidden)]
#[macro_export]
macro_rules! impl_serialize {
    ($impler:ident, { $($lifetime:tt)* }, $(@($name:ident $n:expr))* -- #($_n:expr) ) => {
        as_item! {
            impl$($lifetime)* $crate::serde::Serialize for $impler$($lifetime)* {
                #[inline]
<<<<<<< HEAD
                fn serialize<S>(&self, __impl_serialize_serializer: &mut S)
                    -> ::std::result::Result<(), S::Error>
=======
                fn serialize<S>(&self, __impl_serialize_serializer: &mut S) -> ::std::result::Result<(), S::Error>
>>>>>>> be5f55c5
                    where S: $crate::serde::Serializer
                {
                    match *self {
                        $(
                            $impler::$name(ref __impl_serialize_field) =>
                                $crate::serde::Serializer::serialize_newtype_variant(
                                    __impl_serialize_serializer,
                                    stringify!($impler),
                                    $n,
                                    stringify!($name),
                                    __impl_serialize_field,
                                )
                        ),*
                    }
                }
            }
        }
    };
    // All args are wrapped in a tuple so we can use the newtype variant for each one.
    ($impler:ident,
     { $($lifetime:tt)* },
     $(@$finished:tt)*
     -- #($n:expr) $name:ident($field:ty) $($req:tt)*) =>
    (
        impl_serialize!($impler,
                        { $($lifetime)* },
                        $(@$finished)* @($name $n)
                        -- #($n + 1) $($req)*);
    );
    // Entry
    ($impler:ident,
     { $($lifetime:tt)* },
     $($started:tt)*) => (impl_serialize!($impler, { $($lifetime)* }, -- #(0) $($started)*););
}

#[doc(hidden)]
#[macro_export]
macro_rules! impl_deserialize {
    ($impler:ident, $(@($name:ident $n:expr))* -- #($_n:expr) ) => (
        impl $crate::serde::Deserialize for $impler {
            #[allow(non_camel_case_types)]
<<<<<<< HEAD
            fn deserialize<__impl_deserialize_D>(
                __impl_deserialize_deserializer: &mut __impl_deserialize_D)
=======
            fn deserialize<__impl_deserialize_D>(__impl_deserialize_deserializer: &mut __impl_deserialize_D)
>>>>>>> be5f55c5
                -> ::std::result::Result<$impler, __impl_deserialize_D::Error>
                where __impl_deserialize_D: $crate::serde::Deserializer
            {
                #[allow(non_camel_case_types, unused)]
                enum __impl_deserialize_Field {
                    $($name),*
                }

                impl $crate::serde::Deserialize for __impl_deserialize_Field {
                    #[inline]
                    fn deserialize<D>(__impl_deserialize_deserializer: &mut D)
                        -> ::std::result::Result<__impl_deserialize_Field, D::Error>
                        where D: $crate::serde::Deserializer
                    {
                        struct __impl_deserialize_FieldVisitor;
                        impl $crate::serde::de::Visitor for __impl_deserialize_FieldVisitor {
                            type Value = __impl_deserialize_Field;

                            #[inline]
                            fn visit_usize<E>(&mut self, __impl_deserialize_value: usize)
                                -> ::std::result::Result<__impl_deserialize_Field, E>
                                where E: $crate::serde::de::Error,
                            {
                                $(
                                    if __impl_deserialize_value == $n {
<<<<<<< HEAD
                                        return ::std::result::Result::Ok(
                                            __impl_deserialize_Field::$name);
=======
                                        return ::std::result::Result::Ok(__impl_deserialize_Field::$name);
>>>>>>> be5f55c5
                                    }
                                )*
                                ::std::result::Result::Err(
                                    $crate::serde::de::Error::custom(
<<<<<<< HEAD
                                        format!("No variants have a value of {}!",
                                                __impl_deserialize_value))
                                )
                            }
                        }
                        __impl_deserialize_deserializer.deserialize_struct_field(
                            __impl_deserialize_FieldVisitor)
=======
                                        format!("No variants have a value of {}!", __impl_deserialize_value))
                                )
                            }
                        }
                        __impl_deserialize_deserializer.deserialize_struct_field(__impl_deserialize_FieldVisitor)
>>>>>>> be5f55c5
                    }
                }

                struct Visitor;
                impl $crate::serde::de::EnumVisitor for Visitor {
                    type Value = $impler;

                    #[inline]
                    fn visit<V>(&mut self, mut visitor: V)
                        -> ::std::result::Result<$impler, V::Error>
                        where V: $crate::serde::de::VariantVisitor
                    {
                        match try!(visitor.visit_variant()) {
                            $(
                                __impl_deserialize_Field::$name => {
                                    let val = try!(visitor.visit_newtype());
                                    ::std::result::Result::Ok($impler::$name(val))
                                }
                            ),*
                        }
                    }
                }
                const VARIANTS: &'static [&'static str] = &[
                    $(
                        stringify!($name)
                    ),*
                ];
<<<<<<< HEAD
                __impl_deserialize_deserializer.deserialize_enum(
                    stringify!($impler), VARIANTS, Visitor)
=======
                __impl_deserialize_deserializer.deserialize_enum(stringify!($impler), VARIANTS, Visitor)
>>>>>>> be5f55c5
            }
        }
    );
    // All args are wrapped in a tuple so we can use the newtype variant for each one.
    ($impler:ident, $(@$finished:tt)* -- #($n:expr) $name:ident($field:ty) $($req:tt)*) => (
        impl_deserialize!($impler, $(@$finished)* @($name $n) -- #($n + 1) $($req)*);
    );
    // Entry
    ($impler:ident, $($started:tt)*) => (impl_deserialize!($impler, -- #(0) $($started)*););
}

/// The main macro that creates RPC services.
///
/// Rpc methods are specified, mirroring trait syntax:
///
/// ```
/// # #![feature(conservative_impl_trait, plugin)]
/// # #![plugin(tarpc_plugins)]
/// # #[macro_use] extern crate tarpc;
/// # fn main() {}
/// # service! {
/// /// Say hello
/// rpc hello(name: String) -> String;
/// # }
/// ```
///
/// Attributes can be attached to each rpc. These attributes
/// will then be attached to the generated service traits'
/// corresponding `fn`s, as well as to the client stubs' RPCs.
///
/// The following items are expanded in the enclosing module:
///
/// * `FutureService` -- the trait defining the RPC service via a `Future` API.
/// * `SyncService` -- a service trait that provides a synchronous API for when
///                    spawning a thread per request is acceptable.
/// * `FutureServiceExt` -- provides the methods for starting a service. There is an umbrella impl
///                         for all implers of `FutureService`. It's a separate trait to prevent
///                         name collisions with RPCs.
/// * `SyncServiceExt` -- same as `FutureServiceExt` but for `SyncService`.
/// * `FutureClient` -- a client whose RPCs return `Future`s.
/// * `SyncClient` -- a client whose RPCs block until the reply is available. Easiest
///                   interface to use, as it looks the same as a regular function call.
///
#[macro_export]
macro_rules! service {
    // Entry point
    (
        $(
            $(#[$attr:meta])*
            rpc $fn_name:ident( $( $arg:ident : $in_:ty ),* ) $(-> $out:ty)* $(| $error:ty)*;
        )*
    ) => {
        service! {{
            $(
                $(#[$attr])*
                rpc $fn_name( $( $arg : $in_ ),* ) $(-> $out)* $(| $error)*;
            )*
        }}
    };
    // Pattern for when the next rpc has an implicit unit return type and no error type.
    (
        {
            $(#[$attr:meta])*
            rpc $fn_name:ident( $( $arg:ident : $in_:ty ),* );

            $( $unexpanded:tt )*
        }
        $( $expanded:tt )*
    ) => {
        service! {
            { $( $unexpanded )* }

            $( $expanded )*

            $(#[$attr])*
            rpc $fn_name( $( $arg : $in_ ),* ) -> () | $crate::util::Never;
        }
    };
    // Pattern for when the next rpc has an explicit return type and no error type.
    (
        {
            $(#[$attr:meta])*
            rpc $fn_name:ident( $( $arg:ident : $in_:ty ),* ) -> $out:ty;

            $( $unexpanded:tt )*
        }
        $( $expanded:tt )*
    ) => {
        service! {
            { $( $unexpanded )* }

            $( $expanded )*

            $(#[$attr])*
            rpc $fn_name( $( $arg : $in_ ),* ) -> $out | $crate::util::Never;
        }
    };
    // Pattern for when the next rpc has an implicit unit return type and an explicit error type.
    (
        {
            $(#[$attr:meta])*
            rpc $fn_name:ident( $( $arg:ident : $in_:ty ),* ) | $error:ty;

            $( $unexpanded:tt )*
        }
        $( $expanded:tt )*
    ) => {
        service! {
            { $( $unexpanded )* }

            $( $expanded )*

            $(#[$attr])*
            rpc $fn_name( $( $arg : $in_ ),* ) -> () | $error;
        }
    };
    // Pattern for when the next rpc has an explicit return type and an explicit error type.
    (
        {
            $(#[$attr:meta])*
            rpc $fn_name:ident( $( $arg:ident : $in_:ty ),* ) -> $out:ty | $error:ty;

            $( $unexpanded:tt )*
        }
        $( $expanded:tt )*
    ) => {
        service! {
            { $( $unexpanded )* }

            $( $expanded )*

            $(#[$attr])*
            rpc $fn_name( $( $arg : $in_ ),* ) -> $out | $error;
        }
    };
    // Pattern for when all return types have been expanded
<<<<<<< HEAD
=======
    (
        { } // none left to expand
        $(
            $(#[$attr:meta])*
            rpc $fn_name:ident ( $( $arg:ident : $in_:ty ),* ) -> $out:ty | $error:ty;
        )*
    ) => {
        service! {
            { }

            $(
                $(#[$attr])*
                rpc $fn_name( $( $arg : $in_ ),* ) -> $out | $error;
            )*

            {
                #[allow(non_camel_case_types, unused)]
                #[derive(Debug)]
                enum __ClientSideRequest<'a> {
                    $(
                        $fn_name(&'a ( $(&'a $in_,)* ))
                    ),*
                }

                impl_serialize!(__ClientSideRequest, { <'__a> }, $($fn_name(($($in_),*)))*);
            }
        }
    };
    // Pattern for when all return types and the client request have been expanded
>>>>>>> be5f55c5
    (
        { } // none left to expand
        $(
            $(#[$attr:meta])*
            rpc $fn_name:ident ( $( $arg:ident : $in_:ty ),* ) -> $out:ty | $error:ty;
        )*
        {
            $client_req:item
            $client_serialize_impl:item
        }
    ) => {

        /// Defines the `Future` RPC service. Implementors must be `Clone`, `Send`, and `'static`,
        /// as required by `tokio_proto::NewService`. This is required so that the service can be used
        /// to respond to multiple requests concurrently.
        pub trait FutureService:
            ::std::marker::Send +
            ::std::clone::Clone +
            'static
        {
            $(

                snake_to_camel! {
                    /// The type of future returned by `{}`.
<<<<<<< HEAD
                    type $fn_name: $crate::futures::Future<Item=$out, Error=$error> + Send;
=======
                    type $fn_name: $crate::futures::Future<Item=$out, Error=$error>;
>>>>>>> be5f55c5
                }

                $(#[$attr])*
                fn $fn_name(&self, $($arg:$in_),*) -> ty_snake_to_camel!(Self::$fn_name);
            )*
        }

        /// Provides a function for starting the service. This is a separate trait from
        /// `FutureService` to prevent collisions with the names of RPCs.
        pub trait FutureServiceExt: FutureService {
            /// Spawns the service, binding to the given address and running on
            /// the default tokio `Loop`.
<<<<<<< HEAD
            fn listen<L>(self, addr: L)
                -> ::std::io::Result<$crate::tokio_proto::server::ServerHandle>
=======
            fn listen<L>(self, addr: L) -> $crate::ListenFuture
>>>>>>> be5f55c5
                where L: ::std::net::ToSocketAddrs
            {
                return $crate::listen(addr, __tarpc_service_AsyncServer(self));

                #[allow(non_camel_case_types)]
                #[derive(Clone)]
                struct __tarpc_service_AsyncServer<S>(S);

                impl<S> ::std::fmt::Debug for __tarpc_service_AsyncServer<S> {
                    fn fmt(&self, fmt: &mut ::std::fmt::Formatter) -> ::std::fmt::Result {
                        write!(fmt, "__tarpc_service_AsyncServer {{ .. }}")
                    }
                }

                #[allow(non_camel_case_types)]
                enum __tarpc_service_Reply<__tarpc_service_S: FutureService> {
                    DeserializeError($crate::SerializeFuture),
<<<<<<< HEAD
                    $($fn_name($crate::futures::Then<
                                   $crate::futures::MapErr<
                                       ty_snake_to_camel!(__tarpc_service_S::$fn_name),
                                       fn($error) -> $crate::WireError<$error>>,
                                   $crate::SerializeFuture,
                                   fn(::std::result::Result<$out, $crate::WireError<$error>>)
                                       -> $crate::SerializeFuture>)),*
=======
                    $($fn_name($crate::futures::Then<$crate::futures::MapErr<ty_snake_to_camel!(__tarpc_service_S::$fn_name),
                                                                             fn($error) -> $crate::WireError<$error>>,
                                                     $crate::SerializeFuture,
                                                     fn(::std::result::Result<$out, $crate::WireError<$error>>)
                                                         -> $crate::SerializeFuture>)),*
>>>>>>> be5f55c5
                }

                impl<S: FutureService> $crate::futures::Future for __tarpc_service_Reply<S> {
                    type Item = $crate::SerializedReply;
                    type Error = ::std::io::Error;

                    fn poll(&mut self) -> $crate::futures::Poll<Self::Item, Self::Error> {
                        match *self {
<<<<<<< HEAD
                            __tarpc_service_Reply::DeserializeError(ref mut f) => {
                                $crate::futures::Future::poll(f)
                            }
                            $(
                                __tarpc_service_Reply::$fn_name(ref mut f) => {
                                    $crate::futures::Future::poll(f)
                                }
                            ),*
=======
                            __tarpc_service_Reply::DeserializeError(ref mut f) => $crate::futures::Future::poll(f),
                            $(__tarpc_service_Reply::$fn_name(ref mut f) => $crate::futures::Future::poll(f)),*
>>>>>>> be5f55c5
                        }
                    }
                }


                #[allow(non_camel_case_types)]
<<<<<<< HEAD
                impl<__tarpc_service_S> $crate::tokio_service::Service
                    for __tarpc_service_AsyncServer<__tarpc_service_S>
=======
                impl<__tarpc_service_S> $crate::tokio_service::Service for __tarpc_service_AsyncServer<__tarpc_service_S>
>>>>>>> be5f55c5
                    where __tarpc_service_S: FutureService
                {
                    type Request = ::std::vec::Vec<u8>;
                    type Response = $crate::SerializedReply;
                    type Error = ::std::io::Error;
<<<<<<< HEAD
                    type Fut = __tarpc_service_Reply<__tarpc_service_S>;

                    fn call(&self, __tarpc_service_req: Self::Req) -> Self::Fut {
=======
                    type Future = __tarpc_service_Reply<__tarpc_service_S>;

                    fn poll_ready(&self) -> $crate::futures::Async<()> {
                        $crate::futures::Async::Ready(())
                    }

                    fn call(&self, req: Self::Request) -> Self::Future {
>>>>>>> be5f55c5
                        #[allow(non_camel_case_types, unused)]
                        #[derive(Debug)]
                        enum __tarpc_service_ServerSideRequest {
                            $(
                                $fn_name(( $($in_,)* ))
                            ),*
                        }

<<<<<<< HEAD
                        impl_deserialize!(__tarpc_service_ServerSideRequest,
                                          $($fn_name(($($in_),*)))*);

                        let __tarpc_service_request = $crate::deserialize(&__tarpc_service_req);
                        let __tarpc_service_request: __tarpc_service_ServerSideRequest =
                            match __tarpc_service_request {
                                ::std::result::Result::Ok(__tarpc_service_request) => {
                                    __tarpc_service_request
                                }
                                ::std::result::Result::Err(__tarpc_service_e) => {
                                    return __tarpc_service_Reply::DeserializeError(
                                        deserialize_error(__tarpc_service_e));
                                }
                            };
                        match __tarpc_service_request {$(
                            __tarpc_service_ServerSideRequest::$fn_name(( $($arg,)* )) => {
                                const SERIALIZE:
                                    fn(::std::result::Result<$out, $crate::WireError<$error>>)
                                    -> $crate::SerializeFuture
                                        = $crate::serialize_reply;
                                const TO_APP: fn($error) -> $crate::WireError<$error> =
                                    $crate::WireError::App;

                                return __tarpc_service_Reply::$fn_name(
                                    $crate::futures::Future::then(
                                        $crate::futures::Future::map_err(
                                            FutureService::$fn_name(&self.0, $($arg),*),
                                            TO_APP),
                                            SERIALIZE));
=======
                        impl_deserialize!(__tarpc_service_ServerSideRequest, $($fn_name(($($in_),*)))*);

                        let __tarpc_service_request = $crate::deserialize(&req);
                        let __tarpc_service_request: __tarpc_service_ServerSideRequest = match __tarpc_service_request {
                            ::std::result::Result::Ok(__tarpc_service_request) => __tarpc_service_request,
                            ::std::result::Result::Err(__tarpc_service_e) => {
                                return __tarpc_service_Reply::DeserializeError(deserialize_error(__tarpc_service_e));
                            }
                        };
                        match __tarpc_service_request {$(
                            __tarpc_service_ServerSideRequest::$fn_name(( $($arg,)* )) => {
                                const SERIALIZE: fn(::std::result::Result<$out, $crate::WireError<$error>>)
                                    -> $crate::SerializeFuture = $crate::serialize_reply;
                                const TO_APP: fn($error) -> $crate::WireError<$error> = $crate::WireError::App;

                                let reply = FutureService::$fn_name(&self.0, $($arg),*);
                                let reply = $crate::futures::Future::map_err(reply, TO_APP);
                                let reply = $crate::futures::Future::then(reply, SERIALIZE);
                                return __tarpc_service_Reply::$fn_name(reply);
>>>>>>> be5f55c5
                            }
                        )*}

                        #[inline]
<<<<<<< HEAD
                        fn deserialize_error<E: ::std::error::Error>(__tarpc_service_e: E)
                            -> $crate::SerializeFuture
                        {
                            $crate::serialize_reply(
                                // The type param is only used in the Error::App variant, so it
                                // doesn't matter what we specify it as here.
                                ::std::result::Result::Err::<(), _>(
                                    $crate::WireError::ServerDeserialize::<$crate::util::Never>(
                                        __tarpc_service_e.to_string())))
=======
                        fn deserialize_error<E: ::std::error::Error>(__tarpc_service_e: E) -> $crate::SerializeFuture {
                            let __tarpc_service_err = $crate::WireError::ServerDeserialize::<$crate::util::Never>(__tarpc_service_e.to_string());
                            $crate::serialize_reply(::std::result::Result::Err::<(), _>(__tarpc_service_err))
>>>>>>> be5f55c5
                        }
                    }
                }
            }
        }

        /// Defines the blocking RPC service. Must be `Clone`, `Send`, and `'static`,
        /// as required by `tokio_proto::NewService`. This is required so that the service can be used
        /// to respond to multiple requests concurrently.
        pub trait SyncService:
            ::std::marker::Send +
            ::std::clone::Clone +
            'static
        {
            $(
                $(#[$attr])*
                fn $fn_name(&self, $($arg:$in_),*) -> ::std::result::Result<$out, $error>;
            )*
        }

        /// Provides a function for starting the service. This is a separate trait from
        /// `SyncService` to prevent collisions with the names of RPCs.
        pub trait SyncServiceExt: SyncService {
            /// Spawns the service, binding to the given address and running on
            /// the default tokio `Loop`.
            fn listen<L>(self, addr: L)
                -> $crate::tokio_proto::server::ServerHandle
                where L: ::std::net::ToSocketAddrs
            {

                let __tarpc_service_service = __SyncServer {
                    service: self,
                };
<<<<<<< HEAD
                return __tarpc_service_service.listen(addr);
=======
                return ::std::result::Result::unwrap($crate::futures::Future::wait(FutureServiceExt::listen(service, addr)));
>>>>>>> be5f55c5

                #[derive(Clone)]
                struct __SyncServer<S> {
                    service: S,
                }

                #[allow(non_camel_case_types)]
                impl<__tarpc_service_S> FutureService for __SyncServer<__tarpc_service_S>
                    where __tarpc_service_S: SyncService
                {
                    $(
                        impl_snake_to_camel! {
                            type $fn_name =
                                $crate::futures::Flatten<
                                    $crate::futures::MapErr<
                                        $crate::futures::Oneshot<
                                            $crate::futures::Done<$out, $error>>,
                                        fn($crate::futures::Canceled) -> $error>>;
                        }
                        fn $fn_name(&self, $($arg:$in_),*) -> ty_snake_to_camel!(Self::$fn_name) {
                            fn unimplemented(_: $crate::futures::Canceled) -> $error {
                                // TODO(tikue): what do do if SyncService panics?
                                unimplemented!()
                            }
<<<<<<< HEAD
                            let (__tarpc_service_complete, __tarpc_service_promise) =
                                $crate::futures::oneshot();
                            let __tarpc_service_service = self.clone();
                            const UNIMPLEMENTED: fn($crate::futures::Canceled) -> $error =
                                unimplemented;
=======
                            const UNIMPLEMENTED: fn($crate::futures::Canceled) -> $error =
                                unimplemented;

                            let (c, p) = $crate::futures::oneshot();
                            let service = self.clone();
>>>>>>> be5f55c5
                            ::std::thread::spawn(move || {
                                let __tarpc_service_reply = SyncService::$fn_name(
                                    &__tarpc_service_service.service, $($arg),*);
                                __tarpc_service_complete.complete(
                                    $crate::futures::IntoFuture::into_future(
                                        __tarpc_service_reply));
                            });
<<<<<<< HEAD
                            let __tarpc_service_promise =
                                $crate::futures::Future::map_err(
                                    __tarpc_service_promise, UNIMPLEMENTED);
                            $crate::futures::Future::flatten(__tarpc_service_promise)
=======
                            let p = $crate::futures::Future::map_err(p, UNIMPLEMENTED);
                            $crate::futures::Future::flatten(p)
>>>>>>> be5f55c5
                        }
                    )*
                }
            }
        }

        impl<A> FutureServiceExt for A where A: FutureService {}
        impl<S> SyncServiceExt for S where S: SyncService {}

        #[allow(unused)]
        #[derive(Clone, Debug)]
        /// The client stub that makes RPC calls to the server. Exposes a blocking interface.
        pub struct SyncClient(FutureClient);

        impl $crate::sync::Connect for SyncClient {
            fn connect<A>(addr: A) -> ::std::result::Result<Self, ::std::io::Error>
                where A: ::std::net::ToSocketAddrs,
            {
                let mut addrs = try!(::std::net::ToSocketAddrs::to_socket_addrs(&addr));
                let addr = if let ::std::option::Option::Some(a) =
                    ::std::iter::Iterator::next(&mut addrs)
                {
                    a
                } else {
                    return ::std::result::Result::Err(
                        ::std::io::Error::new(
                            ::std::io::ErrorKind::AddrNotAvailable,
                            "`ToSocketAddrs::to_socket_addrs` returned an empty iterator."));
                };
                let client = <FutureClient as $crate::future::Connect>::connect(&addr);
                let client = $crate::futures::Future::wait(client);
                let client = SyncClient(try!(client));
                ::std::result::Result::Ok(client)
            }
        }

        impl SyncClient {
            $(
                #[allow(unused)]
                $(#[$attr])*
                #[inline]
                pub fn $fn_name(&self, $($arg: &$in_),*)
                    -> ::std::result::Result<$out, $crate::Error<$error>>
                {
                    let rpc = (self.0).$fn_name($($arg),*);
                    $crate::futures::Future::wait(rpc)
                }
            )*
        }

        #[allow(unused)]
        #[derive(Clone, Debug)]
        /// The client stub that makes RPC calls to the server. Exposes a Future interface.
        pub struct FutureClient($crate::Client);

        impl $crate::future::Connect for FutureClient {
            type Fut = $crate::futures::Map<$crate::ClientFuture, fn($crate::Client) -> Self>;

            fn connect(addr: &::std::net::SocketAddr) -> Self::Fut {
                let client = <$crate::Client as $crate::future::Connect>::connect(addr);
                $crate::futures::Future::map(client, FutureClient)
            }
        }

        impl FutureClient {
            $(
                #[allow(unused)]
                $(#[$attr])*
                #[inline]
                pub fn $fn_name(&self, $($arg: &$in_),*)
<<<<<<< HEAD
                    -> impl $crate::futures::Future<Item=$out, Error=$crate::Error<$error>>
                    + Send + 'static
=======
                    -> impl $crate::futures::Future<Item=$out, Error=$crate::Error<$error>> + 'static
>>>>>>> be5f55c5
                {
                    $client_req
                    $client_serialize_impl

                    future_enum! {
                        enum Fut<C, F> {
                            Called(C),
                            Failed(F)
                        }
                    }

                    let __tarpc_service_args = ($($arg,)*);
                    let __tarpc_service_req = &__ClientSideRequest::$fn_name(&__tarpc_service_args);
<<<<<<< HEAD
                    let __tarpc_service_req =
                        match $crate::Packet::serialize(&__tarpc_service_req)
                    {
                        ::std::result::Result::Err(__tarpc_service_e) => {
                            return Fut::Failed(
                                $crate::futures::failed(
                                    $crate::Error::ClientSerialize(__tarpc_service_e)))
                        }
                        ::std::result::Result::Ok(__tarpc_service_req) => __tarpc_service_req,
                    };
                    let __tarpc_service_fut =
                        $crate::tokio_service::Service::call(&self.0, __tarpc_service_req);
                    Fut::Called($crate::futures::Future::then(__tarpc_service_fut,
                                                              move |__tarpc_service_msg| {
                        let __tarpc_service_msg: Vec<u8> = try!(__tarpc_service_msg);
                        let __tarpc_service_msg:
                            ::std::result::Result<
                            ::std::result::Result<$out, $crate::WireError<$error>>, _>
                            = $crate::deserialize(&__tarpc_service_msg);
                        match __tarpc_service_msg {
                            ::std::result::Result::Ok(__tarpc_service_msg) => {
                                ::std::result::Result::Ok(try!(__tarpc_service_msg))
                            }
                            ::std::result::Result::Err(__tarpc_service_e) => {
                                ::std::result::Result::Err(
                                    $crate::Error::ClientDeserialize(__tarpc_service_e))
                            }
=======
                    let __tarpc_service_req = match $crate::Packet::serialize(&__tarpc_service_req) {
                        ::std::result::Result::Err(__tarpc_service_e) => return Fut::Failed($crate::futures::failed($crate::Error::ClientSerialize(__tarpc_service_e))),
                        ::std::result::Result::Ok(__tarpc_service_req) => __tarpc_service_req,
                    };
                    let __tarpc_service_fut = $crate::tokio_service::Service::call(&self.0, __tarpc_service_req);
                    Fut::Called($crate::futures::Future::then(__tarpc_service_fut, move |__tarpc_service_msg| {
                        let __tarpc_service_msg: Vec<u8> = try!(__tarpc_service_msg);
                        let __tarpc_service_msg: ::std::result::Result<::std::result::Result<$out, $crate::WireError<$error>>, _>
                            = $crate::deserialize(&__tarpc_service_msg);
                        match __tarpc_service_msg {
                            ::std::result::Result::Ok(__tarpc_service_msg) => ::std::result::Result::Ok(try!(__tarpc_service_msg)),
                            ::std::result::Result::Err(__tarpc_service_e) => ::std::result::Result::Err($crate::Error::ClientDeserialize(__tarpc_service_e)),
>>>>>>> be5f55c5
                        }
                    }))
                }
            )*

        }
    }
}
// allow dead code; we're just testing that the macro expansion compiles
#[allow(dead_code)]
#[cfg(test)]
mod syntax_test {
    use util::Never;

    service! {
        #[deny(warnings)]
        #[allow(non_snake_case)]
        rpc TestCamelCaseDoesntConflict();
        rpc hello() -> String;
        #[doc="attr"]
        rpc attr(s: String) -> String;
        rpc no_args_no_return();
        rpc no_args() -> ();
        rpc one_arg(foo: String) -> i32;
        rpc two_args_no_return(bar: String, baz: u64);
        rpc two_args(bar: String, baz: u64) -> String;
        rpc no_args_ret_error() -> i32 | Never;
        rpc one_arg_ret_error(foo: String) -> String | Never;
        rpc no_arg_implicit_return_error() | Never;
        #[doc="attr"]
        rpc one_arg_implicit_return_error(foo: String) | Never;
    }
}

#[cfg(test)]
mod functional_test {
    use futures::{Future, failed};
    extern crate env_logger;

    service! {
        rpc add(x: i32, y: i32) -> i32;
        rpc hey(name: String) -> String;
    }

    mod sync {
        use super::{SyncClient, SyncService, SyncServiceExt};
        use super::env_logger;
        use sync::Connect;
        use util::Never;

        #[derive(Clone, Copy)]
        struct Server;

        impl SyncService for Server {
            fn add(&self, x: i32, y: i32) -> Result<i32, Never> {
                Ok(x + y)
            }
            fn hey(&self, name: String) -> Result<String, Never> {
                Ok(format!("Hey, {}.", name))
            }
        }

        #[test]
        fn simple() {
            let _ = env_logger::init();
            let handle = Server.listen("localhost:0");
            let client = SyncClient::connect(handle.local_addr()).unwrap();
            assert_eq!(3, client.add(&1, &2).unwrap());
            assert_eq!("Hey, Tim.", client.hey(&"Tim".to_string()).unwrap());
        }

        #[test]
        fn clone() {
            let handle = Server.listen("localhost:0");
            let client1 = SyncClient::connect(handle.local_addr()).unwrap();
            let client2 = client1.clone();
            assert_eq!(3, client1.add(&1, &2).unwrap());
            assert_eq!(3, client2.add(&1, &2).unwrap());
        }

        #[test]
        fn other_service() {
            let _ = env_logger::init();
<<<<<<< HEAD
            let handle = Server.listen("localhost:0").unwrap();
=======
            let handle = Server.listen("localhost:0");
>>>>>>> be5f55c5
            let client = super::other_service::SyncClient::connect(handle.local_addr()).unwrap();
            match client.foo().err().unwrap() {
                ::Error::ServerDeserialize(_) => {} // good
                bad => panic!("Expected Error::ServerDeserialize but got {}", bad),
            }
        }
    }

    mod future {
        use future::Connect;
        use futures::{Finished, Future, finished};
        use super::{FutureClient, FutureService, FutureServiceExt};
        use super::env_logger;
        use util::Never;

        #[derive(Clone)]
        struct Server;

        impl FutureService for Server {
            type AddFut = Finished<i32, Never>;

            fn add(&self, x: i32, y: i32) -> Self::AddFut {
                finished(x + y)
            }

            type HeyFut = Finished<String, Never>;

            fn hey(&self, name: String) -> Self::HeyFut {
                finished(format!("Hey, {}.", name))
            }
        }

        #[test]
        fn simple() {
            let _ = env_logger::init();
            let handle = Server.listen("localhost:0").wait().unwrap();
            let client = FutureClient::connect(handle.local_addr()).wait().unwrap();
            assert_eq!(3, client.add(&1, &2).wait().unwrap());
            assert_eq!("Hey, Tim.", client.hey(&"Tim".to_string()).wait().unwrap());
        }

        #[test]
        fn clone() {
            let _ = env_logger::init();
            let handle = Server.listen("localhost:0").wait().unwrap();
            let client1 = FutureClient::connect(handle.local_addr()).wait().unwrap();
            let client2 = client1.clone();
            assert_eq!(3, client1.add(&1, &2).wait().unwrap());
            assert_eq!(3, client2.add(&1, &2).wait().unwrap());
        }

        #[test]
        fn other_service() {
            let _ = env_logger::init();
            let handle = Server.listen("localhost:0").wait().unwrap();
            let client =
                super::other_service::FutureClient::connect(handle.local_addr()).wait().unwrap();
            match client.foo().wait().err().unwrap() {
                ::Error::ServerDeserialize(_) => {} // good
                bad => panic!(r#"Expected Error::ServerDeserialize but got "{}""#, bad),
            }
        }
    }

    pub mod error_service {
        service! {
            rpc bar() -> u32 | ::util::Message;
        }
    }

    #[derive(Clone)]
    struct ErrorServer;

    impl error_service::FutureService for ErrorServer {
        type BarFut = ::futures::Failed<u32, ::util::Message>;

        fn bar(&self) -> Self::BarFut {
            info!("Called bar");
            failed("lol jk".into())
        }
    }

    #[test]
    fn error() {
        use future::Connect as Fc;
        use sync::Connect as Sc;
        use std::error::Error as E;
        use self::error_service::*;
        let _ = env_logger::init();

        let handle = ErrorServer.listen("localhost:0").wait().unwrap();
        let client = FutureClient::connect(handle.local_addr()).wait().unwrap();
        client.bar()
            .then(move |result| {
                match result.err().unwrap() {
                    ::Error::App(e) => {
                        assert_eq!(e.description(), "lol jk");
                        Ok::<_, ()>(())
                    } // good
                    bad => panic!("Expected Error::App but got {:?}", bad),
                }
            })
            .wait()
            .unwrap();

        let client = SyncClient::connect(handle.local_addr()).unwrap();
        match client.bar().err().unwrap() {
            ::Error::App(e) => {
                assert_eq!(e.description(), "lol jk");
            } // good
            bad => panic!("Expected Error::App but got {:?}", bad),
        }
    }

    pub mod other_service {
        service! {
            rpc foo();
        }
    }
}<|MERGE_RESOLUTION|>--- conflicted
+++ resolved
@@ -82,12 +82,8 @@
         as_item! {
             impl$($lifetime)* $crate::serde::Serialize for $impler$($lifetime)* {
                 #[inline]
-<<<<<<< HEAD
                 fn serialize<S>(&self, __impl_serialize_serializer: &mut S)
                     -> ::std::result::Result<(), S::Error>
-=======
-                fn serialize<S>(&self, __impl_serialize_serializer: &mut S) -> ::std::result::Result<(), S::Error>
->>>>>>> be5f55c5
                     where S: $crate::serde::Serializer
                 {
                     match *self {
@@ -129,12 +125,8 @@
     ($impler:ident, $(@($name:ident $n:expr))* -- #($_n:expr) ) => (
         impl $crate::serde::Deserialize for $impler {
             #[allow(non_camel_case_types)]
-<<<<<<< HEAD
             fn deserialize<__impl_deserialize_D>(
                 __impl_deserialize_deserializer: &mut __impl_deserialize_D)
-=======
-            fn deserialize<__impl_deserialize_D>(__impl_deserialize_deserializer: &mut __impl_deserialize_D)
->>>>>>> be5f55c5
                 -> ::std::result::Result<$impler, __impl_deserialize_D::Error>
                 where __impl_deserialize_D: $crate::serde::Deserializer
             {
@@ -160,17 +152,12 @@
                             {
                                 $(
                                     if __impl_deserialize_value == $n {
-<<<<<<< HEAD
                                         return ::std::result::Result::Ok(
                                             __impl_deserialize_Field::$name);
-=======
-                                        return ::std::result::Result::Ok(__impl_deserialize_Field::$name);
->>>>>>> be5f55c5
                                     }
                                 )*
                                 ::std::result::Result::Err(
                                     $crate::serde::de::Error::custom(
-<<<<<<< HEAD
                                         format!("No variants have a value of {}!",
                                                 __impl_deserialize_value))
                                 )
@@ -178,13 +165,6 @@
                         }
                         __impl_deserialize_deserializer.deserialize_struct_field(
                             __impl_deserialize_FieldVisitor)
-=======
-                                        format!("No variants have a value of {}!", __impl_deserialize_value))
-                                )
-                            }
-                        }
-                        __impl_deserialize_deserializer.deserialize_struct_field(__impl_deserialize_FieldVisitor)
->>>>>>> be5f55c5
                     }
                 }
 
@@ -212,12 +192,8 @@
                         stringify!($name)
                     ),*
                 ];
-<<<<<<< HEAD
                 __impl_deserialize_deserializer.deserialize_enum(
                     stringify!($impler), VARIANTS, Visitor)
-=======
-                __impl_deserialize_deserializer.deserialize_enum(stringify!($impler), VARIANTS, Visitor)
->>>>>>> be5f55c5
             }
         }
     );
@@ -354,8 +330,6 @@
         }
     };
     // Pattern for when all return types have been expanded
-<<<<<<< HEAD
-=======
     (
         { } // none left to expand
         $(
@@ -385,7 +359,6 @@
         }
     };
     // Pattern for when all return types and the client request have been expanded
->>>>>>> be5f55c5
     (
         { } // none left to expand
         $(
@@ -410,11 +383,7 @@
 
                 snake_to_camel! {
                     /// The type of future returned by `{}`.
-<<<<<<< HEAD
-                    type $fn_name: $crate::futures::Future<Item=$out, Error=$error> + Send;
-=======
                     type $fn_name: $crate::futures::Future<Item=$out, Error=$error>;
->>>>>>> be5f55c5
                 }
 
                 $(#[$attr])*
@@ -427,12 +396,7 @@
         pub trait FutureServiceExt: FutureService {
             /// Spawns the service, binding to the given address and running on
             /// the default tokio `Loop`.
-<<<<<<< HEAD
-            fn listen<L>(self, addr: L)
-                -> ::std::io::Result<$crate::tokio_proto::server::ServerHandle>
-=======
             fn listen<L>(self, addr: L) -> $crate::ListenFuture
->>>>>>> be5f55c5
                 where L: ::std::net::ToSocketAddrs
             {
                 return $crate::listen(addr, __tarpc_service_AsyncServer(self));
@@ -450,7 +414,6 @@
                 #[allow(non_camel_case_types)]
                 enum __tarpc_service_Reply<__tarpc_service_S: FutureService> {
                     DeserializeError($crate::SerializeFuture),
-<<<<<<< HEAD
                     $($fn_name($crate::futures::Then<
                                    $crate::futures::MapErr<
                                        ty_snake_to_camel!(__tarpc_service_S::$fn_name),
@@ -458,13 +421,6 @@
                                    $crate::SerializeFuture,
                                    fn(::std::result::Result<$out, $crate::WireError<$error>>)
                                        -> $crate::SerializeFuture>)),*
-=======
-                    $($fn_name($crate::futures::Then<$crate::futures::MapErr<ty_snake_to_camel!(__tarpc_service_S::$fn_name),
-                                                                             fn($error) -> $crate::WireError<$error>>,
-                                                     $crate::SerializeFuture,
-                                                     fn(::std::result::Result<$out, $crate::WireError<$error>>)
-                                                         -> $crate::SerializeFuture>)),*
->>>>>>> be5f55c5
                 }
 
                 impl<S: FutureService> $crate::futures::Future for __tarpc_service_Reply<S> {
@@ -473,7 +429,6 @@
 
                     fn poll(&mut self) -> $crate::futures::Poll<Self::Item, Self::Error> {
                         match *self {
-<<<<<<< HEAD
                             __tarpc_service_Reply::DeserializeError(ref mut f) => {
                                 $crate::futures::Future::poll(f)
                             }
@@ -482,40 +437,26 @@
                                     $crate::futures::Future::poll(f)
                                 }
                             ),*
-=======
-                            __tarpc_service_Reply::DeserializeError(ref mut f) => $crate::futures::Future::poll(f),
-                            $(__tarpc_service_Reply::$fn_name(ref mut f) => $crate::futures::Future::poll(f)),*
->>>>>>> be5f55c5
                         }
                     }
                 }
 
 
                 #[allow(non_camel_case_types)]
-<<<<<<< HEAD
                 impl<__tarpc_service_S> $crate::tokio_service::Service
                     for __tarpc_service_AsyncServer<__tarpc_service_S>
-=======
-                impl<__tarpc_service_S> $crate::tokio_service::Service for __tarpc_service_AsyncServer<__tarpc_service_S>
->>>>>>> be5f55c5
                     where __tarpc_service_S: FutureService
                 {
                     type Request = ::std::vec::Vec<u8>;
                     type Response = $crate::SerializedReply;
                     type Error = ::std::io::Error;
-<<<<<<< HEAD
-                    type Fut = __tarpc_service_Reply<__tarpc_service_S>;
-
-                    fn call(&self, __tarpc_service_req: Self::Req) -> Self::Fut {
-=======
                     type Future = __tarpc_service_Reply<__tarpc_service_S>;
 
                     fn poll_ready(&self) -> $crate::futures::Async<()> {
                         $crate::futures::Async::Ready(())
                     }
 
-                    fn call(&self, req: Self::Request) -> Self::Future {
->>>>>>> be5f55c5
+                    fn call(&self, __tarpc_service_req: Self::Request) -> Self::Future {
                         #[allow(non_camel_case_types, unused)]
                         #[derive(Debug)]
                         enum __tarpc_service_ServerSideRequest {
@@ -524,7 +465,6 @@
                             ),*
                         }
 
-<<<<<<< HEAD
                         impl_deserialize!(__tarpc_service_ServerSideRequest,
                                           $($fn_name(($($in_),*)))*);
 
@@ -554,32 +494,10 @@
                                             FutureService::$fn_name(&self.0, $($arg),*),
                                             TO_APP),
                                             SERIALIZE));
-=======
-                        impl_deserialize!(__tarpc_service_ServerSideRequest, $($fn_name(($($in_),*)))*);
-
-                        let __tarpc_service_request = $crate::deserialize(&req);
-                        let __tarpc_service_request: __tarpc_service_ServerSideRequest = match __tarpc_service_request {
-                            ::std::result::Result::Ok(__tarpc_service_request) => __tarpc_service_request,
-                            ::std::result::Result::Err(__tarpc_service_e) => {
-                                return __tarpc_service_Reply::DeserializeError(deserialize_error(__tarpc_service_e));
-                            }
-                        };
-                        match __tarpc_service_request {$(
-                            __tarpc_service_ServerSideRequest::$fn_name(( $($arg,)* )) => {
-                                const SERIALIZE: fn(::std::result::Result<$out, $crate::WireError<$error>>)
-                                    -> $crate::SerializeFuture = $crate::serialize_reply;
-                                const TO_APP: fn($error) -> $crate::WireError<$error> = $crate::WireError::App;
-
-                                let reply = FutureService::$fn_name(&self.0, $($arg),*);
-                                let reply = $crate::futures::Future::map_err(reply, TO_APP);
-                                let reply = $crate::futures::Future::then(reply, SERIALIZE);
-                                return __tarpc_service_Reply::$fn_name(reply);
->>>>>>> be5f55c5
                             }
                         )*}
 
                         #[inline]
-<<<<<<< HEAD
                         fn deserialize_error<E: ::std::error::Error>(__tarpc_service_e: E)
                             -> $crate::SerializeFuture
                         {
@@ -589,11 +507,6 @@
                                 ::std::result::Result::Err::<(), _>(
                                     $crate::WireError::ServerDeserialize::<$crate::util::Never>(
                                         __tarpc_service_e.to_string())))
-=======
-                        fn deserialize_error<E: ::std::error::Error>(__tarpc_service_e: E) -> $crate::SerializeFuture {
-                            let __tarpc_service_err = $crate::WireError::ServerDeserialize::<$crate::util::Never>(__tarpc_service_e.to_string());
-                            $crate::serialize_reply(::std::result::Result::Err::<(), _>(__tarpc_service_err))
->>>>>>> be5f55c5
                         }
                     }
                 }
@@ -627,11 +540,7 @@
                 let __tarpc_service_service = __SyncServer {
                     service: self,
                 };
-<<<<<<< HEAD
-                return __tarpc_service_service.listen(addr);
-=======
-                return ::std::result::Result::unwrap($crate::futures::Future::wait(FutureServiceExt::listen(service, addr)));
->>>>>>> be5f55c5
+                return ::std::result::Result::unwrap($crate::futures::Future::wait(FutureServiceExt::listen(__tarpc_service_service, addr)));
 
                 #[derive(Clone)]
                 struct __SyncServer<S> {
@@ -656,19 +565,11 @@
                                 // TODO(tikue): what do do if SyncService panics?
                                 unimplemented!()
                             }
-<<<<<<< HEAD
                             let (__tarpc_service_complete, __tarpc_service_promise) =
                                 $crate::futures::oneshot();
                             let __tarpc_service_service = self.clone();
                             const UNIMPLEMENTED: fn($crate::futures::Canceled) -> $error =
                                 unimplemented;
-=======
-                            const UNIMPLEMENTED: fn($crate::futures::Canceled) -> $error =
-                                unimplemented;
-
-                            let (c, p) = $crate::futures::oneshot();
-                            let service = self.clone();
->>>>>>> be5f55c5
                             ::std::thread::spawn(move || {
                                 let __tarpc_service_reply = SyncService::$fn_name(
                                     &__tarpc_service_service.service, $($arg),*);
@@ -676,15 +577,10 @@
                                     $crate::futures::IntoFuture::into_future(
                                         __tarpc_service_reply));
                             });
-<<<<<<< HEAD
                             let __tarpc_service_promise =
                                 $crate::futures::Future::map_err(
                                     __tarpc_service_promise, UNIMPLEMENTED);
                             $crate::futures::Future::flatten(__tarpc_service_promise)
-=======
-                            let p = $crate::futures::Future::map_err(p, UNIMPLEMENTED);
-                            $crate::futures::Future::flatten(p)
->>>>>>> be5f55c5
                         }
                     )*
                 }
@@ -755,12 +651,8 @@
                 $(#[$attr])*
                 #[inline]
                 pub fn $fn_name(&self, $($arg: &$in_),*)
-<<<<<<< HEAD
                     -> impl $crate::futures::Future<Item=$out, Error=$crate::Error<$error>>
-                    + Send + 'static
-=======
-                    -> impl $crate::futures::Future<Item=$out, Error=$crate::Error<$error>> + 'static
->>>>>>> be5f55c5
+                    + 'static
                 {
                     $client_req
                     $client_serialize_impl
@@ -774,7 +666,6 @@
 
                     let __tarpc_service_args = ($($arg,)*);
                     let __tarpc_service_req = &__ClientSideRequest::$fn_name(&__tarpc_service_args);
-<<<<<<< HEAD
                     let __tarpc_service_req =
                         match $crate::Packet::serialize(&__tarpc_service_req)
                     {
@@ -802,20 +693,6 @@
                                 ::std::result::Result::Err(
                                     $crate::Error::ClientDeserialize(__tarpc_service_e))
                             }
-=======
-                    let __tarpc_service_req = match $crate::Packet::serialize(&__tarpc_service_req) {
-                        ::std::result::Result::Err(__tarpc_service_e) => return Fut::Failed($crate::futures::failed($crate::Error::ClientSerialize(__tarpc_service_e))),
-                        ::std::result::Result::Ok(__tarpc_service_req) => __tarpc_service_req,
-                    };
-                    let __tarpc_service_fut = $crate::tokio_service::Service::call(&self.0, __tarpc_service_req);
-                    Fut::Called($crate::futures::Future::then(__tarpc_service_fut, move |__tarpc_service_msg| {
-                        let __tarpc_service_msg: Vec<u8> = try!(__tarpc_service_msg);
-                        let __tarpc_service_msg: ::std::result::Result<::std::result::Result<$out, $crate::WireError<$error>>, _>
-                            = $crate::deserialize(&__tarpc_service_msg);
-                        match __tarpc_service_msg {
-                            ::std::result::Result::Ok(__tarpc_service_msg) => ::std::result::Result::Ok(try!(__tarpc_service_msg)),
-                            ::std::result::Result::Err(__tarpc_service_e) => ::std::result::Result::Err($crate::Error::ClientDeserialize(__tarpc_service_e)),
->>>>>>> be5f55c5
                         }
                     }))
                 }
@@ -899,11 +776,7 @@
         #[test]
         fn other_service() {
             let _ = env_logger::init();
-<<<<<<< HEAD
-            let handle = Server.listen("localhost:0").unwrap();
-=======
             let handle = Server.listen("localhost:0");
->>>>>>> be5f55c5
             let client = super::other_service::SyncClient::connect(handle.local_addr()).unwrap();
             match client.foo().err().unwrap() {
                 ::Error::ServerDeserialize(_) => {} // good
