--- conflicted
+++ resolved
@@ -52,20 +52,15 @@
 //!
 //! fn main() {
 //!     let addr = "localhost:10000";
-//!     let _server = HelloServer.listen(addr).unwrap();
+//!     let _server = HelloServer.listen(addr);
 //!     let client = SyncClient::connect(addr).unwrap();
 //!     println!("{}", client.hello(&"Mom".to_string()).unwrap());
 //! }
 //! ```
 //!
 #![deny(missing_docs)]
-<<<<<<< HEAD
-#![feature(custom_derive, plugin, question_mark, conservative_impl_trait, never_type)]
-#![plugin(serde_macros, tarpc_plugins)]
-=======
 #![feature(plugin, question_mark, conservative_impl_trait, never_type, rustc_macro)]
-#![plugin(snake_to_camel)]
->>>>>>> 54017839
+#![plugin(tarpc_plugins)]
 
 extern crate bincode;
 extern crate byteorder;
@@ -103,7 +98,7 @@
 #[doc(hidden)]
 pub use protocol::{Packet, deserialize};
 #[doc(hidden)]
-pub use server::{SerializeFuture, SerializedReply, listen, serialize_reply};
+pub use server::{ListenFuture, SerializeFuture, SerializedReply, listen, serialize_reply};
 
 /// Provides some utility error types, as well as a trait for spawning futures on the default event
 /// loop.
