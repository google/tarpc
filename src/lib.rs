--- conflicted
+++ resolved
@@ -35,9 +35,9 @@
 //! #[macro_use]
 //! extern crate tarpc;
 //!
-//! use tarpc::sync::Connect;
+//! use tarpc::{client, server};
+//! use tarpc::client::sync::Connect;
 //! use tarpc::util::Never;
-//! use tarpc::{ClientConfig, ServerConfig};
 //!
 //! service! {
 //!     rpc hello(name: String) -> String;
@@ -54,8 +54,8 @@
 //!
 //! fn main() {
 //!     let addr = "localhost:10000";
-//!     let _server = HelloServer.listen(addr, ServerConfig::default());
-//!     let mut client = SyncClient::connect(addr, ClientConfig::default()).unwrap();
+//!     let _server = HelloServer.listen(addr, server::Options::default());
+//!     let client = SyncClient::connect(addr, client::Options::default()).unwrap();
 //!     println!("{}", client.hello("Mom".to_string()).unwrap());
 //! }
 //! ```
@@ -75,8 +75,7 @@
 //! use tarpc::client::sync::Connect;
 //! use tarpc::util::Never;
 //! use tarpc::TlsClientContext;
-//! use tarpc::native_tls::{Pkcs12, TlsAcceptor, TlsConnector};
-//! use tarpc::{ClientConfig, ServerConfig};
+//! use tarpc::native_tls::{Pkcs12, TlsAcceptor};
 //!
 //! service! {
 //!     rpc hello(name: String) -> String;
@@ -101,14 +100,9 @@
 //!
 //! fn main() {
 //!     let addr = "localhost:10000";
-<<<<<<< HEAD
 //!     let (acceptor, client_cx) = tls_context();
-//!     let _server = HelloServer.listen(addr, ServerConfig::new_tls(acceptor));
-//!     let mut client = SyncClient::connect(addr, ClientConfig::new_tls(client_cx)).unwrap();
-=======
-//!     let _server = HelloServer.listen(addr, server::Options::default());
-//!     let client = SyncClient::connect(addr, client::Options::default()).unwrap();
->>>>>>> 558dda28
+//!     let _server = HelloServer.listen(addr, server::Options::default().tls(acceptor));
+//!     let client = SyncClient::connect(addr, client::Options::default().tls(client_cx)).unwrap();
 //!     println!("{}", client.hello("Mom".to_string()).unwrap());
 //! }
 //! ```
@@ -146,20 +140,11 @@
 
 #[doc(hidden)]
 pub use client::Client;
-pub use client::Config as ClientConfig;
 #[doc(hidden)]
 pub use client::future::ConnectFuture;
 pub use errors::Error;
 #[doc(hidden)]
 pub use errors::WireError;
-<<<<<<< HEAD
-#[doc(hidden)]
-pub use server::{ListenFuture, Response, Listen};
-pub use server::Config as ServerConfig;
-/// TcpStream
-pub type Tcp = tokio_core::net::TcpStream;
-=======
->>>>>>> 558dda28
 
 /// Provides some utility error types, as well as a trait for spawning futures on the default event
 /// loop.
@@ -169,10 +154,7 @@
 #[macro_use]
 mod macros;
 /// Provides the base client stubs used by the service macro.
-<<<<<<< HEAD
-#[doc(hidden)]
-=======
->>>>>>> 558dda28
+#[doc(hidden)]
 pub mod client;
 /// Provides the base server boilerplate used by service implementations.
 pub mod server;
@@ -181,23 +163,9 @@
 mod protocol;
 /// Provides a few different error types.
 mod errors;
-
-<<<<<<< HEAD
-cfg_if! {
-    if #[cfg(feature = "tls")] {
-        extern crate tokio_tls;
-        pub extern crate native_tls;
-        /// TlsStream<TcpStream>
-        pub type Tls = tokio_tls::TlsStream<::tokio_core::net::TcpStream>;
-
-        pub use client::tls::TlsClientContext;
-    } else {}
-}
-
-/// Utility specific to synchronous implementation.
-pub mod sync {
-    pub use client::sync::*;
-=======
+/// Provides an abstraction over both Tls and Tcp streams.
+mod stream_type;
+
 use std::sync::mpsc;
 use std::thread;
 use tokio_core::reactor;
@@ -208,7 +176,6 @@
     pub static ref REMOTE: reactor::Remote = {
         spawn_core()
     };
->>>>>>> 558dda28
 }
 
 /// Spawns a `reactor::Core` running forever on a new thread.
@@ -228,4 +195,13 @@
 enum Reactor {
     Handle(reactor::Handle),
     Remote(reactor::Remote),
+}
+
+cfg_if! {
+    if #[cfg(feature = "tls")] {
+        extern crate tokio_tls;
+        pub extern crate native_tls;
+
+        pub use client::tls::TlsClientContext;
+    } else {}
 }