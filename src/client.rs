// Copyright 2016 Google Inc. All Rights Reserved.
//
// Licensed under the MIT License, <LICENSE or http://opensource.org/licenses/MIT>.
// This file may not be copied, modified, or distributed except according to those terms.

use Packet;
use futures::{Async, BoxFuture};
use futures::stream::Empty;
use std::fmt;
use std::io;
use tokio_proto::pipeline;
use tokio_service::Service;
<<<<<<< HEAD
=======
use util::Never;
>>>>>>> be5f55c5

/// A client `Service` that writes and reads bytes.
///
/// Typically, this would be combined with a serialization pre-processing step
/// and a deserialization post-processing step.
#[derive(Clone)]
pub struct Client {
    inner: pipeline::Client<Packet, Vec<u8>, Empty<Never, io::Error>, io::Error>,
}

impl Service for Client {
    type Request = Packet;
    type Response = Vec<u8>;
    type Error = io::Error;
    type Future = BoxFuture<Vec<u8>, io::Error>;

    fn poll_ready(&self) -> Async<()> {
        Async::Ready(())
    }

    fn call(&self, request: Packet) -> Self::Future {
        self.inner.call(pipeline::Message::WithoutBody(request))
    }
}

impl fmt::Debug for Client {
    fn fmt(&self, f: &mut fmt::Formatter) -> Result<(), fmt::Error> {
        write!(f, "Client {{ .. }}")
    }
}

/// Exposes a trait for connecting asynchronously to servers.
pub mod future {
    use futures::{self, Async, Future};
    use protocol::{LOOP_HANDLE, TarpcTransport};
    use std::cell::RefCell;
    use std::io;
    use std::net::SocketAddr;
    use super::Client;
    use tokio_core::net::TcpStream;
    use tokio_proto::pipeline;


    /// Types that can connect to a server asynchronously.
    pub trait Connect: Sized {
        /// The type of the future returned when calling connect.
        type Fut: Future<Item = Self, Error = io::Error>;

        /// Connects to a server located at the given address.
        fn connect(addr: &SocketAddr) -> Self::Fut;
    }

    /// A future that resolves to a `Client` or an `io::Error`.
    pub struct ClientFuture {
<<<<<<< HEAD
        inner: futures::Map<BoxFuture<TcpStream, io::Error>, fn(TcpStream) -> Client>,
=======
        inner: futures::Oneshot<io::Result<Client>>,
>>>>>>> be5f55c5
    }

    impl Future for ClientFuture {
        type Item = Client;
        type Error = io::Error;

        fn poll(&mut self) -> futures::Poll<Self::Item, Self::Error> {
<<<<<<< HEAD
            self.inner.poll()
=======
            match self.inner.poll().unwrap() {
                Async::Ready(Ok(client)) => Ok(Async::Ready(client)),
                Async::Ready(Err(err)) => Err(err),
                Async::NotReady => Ok(Async::NotReady),
            }
>>>>>>> be5f55c5
        }
    }

    impl Connect for Client {
        type Fut = ClientFuture;

        /// Starts an event loop on a thread and registers a new client
        /// connected to the given address.
        fn connect(addr: &SocketAddr) -> ClientFuture {
<<<<<<< HEAD
            fn connect(stream: TcpStream) -> Client {
                let loop_handle = LOOP_HANDLE.clone();
                let service = Take::new(move || Ok(TarpcTransport::new(stream)));
                Client { inner: pipeline::connect(loop_handle, service) }
            }
            ClientFuture {
                inner: LOOP_HANDLE.clone()
                    .tcp_connect(addr)
                    .map(connect),
            }
=======
            let addr = *addr;
            let (tx, rx) = futures::oneshot();
            LOOP_HANDLE.spawn(move |handle| {
                let handle2 = handle.clone();
                TcpStream::connect(&addr, handle)
                    .and_then(move |tcp| {
                        let tcp = RefCell::new(Some(tcp));
                        let c = try!(pipeline::connect(&handle2, move || {
                            Ok(TarpcTransport::new(tcp.borrow_mut().take().unwrap()))
                        }));
                        Ok(Client { inner: c })
                    })
                    .then(|client| Ok(tx.complete(client)))
            });
            ClientFuture { inner: rx }
>>>>>>> be5f55c5
        }
    }
}

/// Exposes a trait for connecting synchronously to servers.
pub mod sync {
    use futures::Future;
    use std::io;
    use std::net::ToSocketAddrs;
    use super::Client;

    /// Types that can connect to a server synchronously.
    pub trait Connect: Sized {
        /// Connects to a server located at the given address.
        fn connect<A>(addr: A) -> Result<Self, io::Error> where A: ToSocketAddrs;
    }

    impl Connect for Client {
        fn connect<A>(addr: A) -> Result<Self, io::Error>
            where A: ToSocketAddrs
        {
            let addr = if let Some(a) = try!(addr.to_socket_addrs()).next() {
                a
            } else {
                return Err(io::Error::new(io::ErrorKind::AddrNotAvailable,
                                          "`ToSocketAddrs::to_socket_addrs` returned an empty \
                                           iterator."));
            };
            <Self as super::future::Connect>::connect(&addr).wait()
        }
    }
}<|MERGE_RESOLUTION|>--- conflicted
+++ resolved
@@ -10,10 +10,7 @@
 use std::io;
 use tokio_proto::pipeline;
 use tokio_service::Service;
-<<<<<<< HEAD
-=======
 use util::Never;
->>>>>>> be5f55c5
 
 /// A client `Service` that writes and reads bytes.
 ///
@@ -68,11 +65,7 @@
 
     /// A future that resolves to a `Client` or an `io::Error`.
     pub struct ClientFuture {
-<<<<<<< HEAD
-        inner: futures::Map<BoxFuture<TcpStream, io::Error>, fn(TcpStream) -> Client>,
-=======
         inner: futures::Oneshot<io::Result<Client>>,
->>>>>>> be5f55c5
     }
 
     impl Future for ClientFuture {
@@ -80,15 +73,11 @@
         type Error = io::Error;
 
         fn poll(&mut self) -> futures::Poll<Self::Item, Self::Error> {
-<<<<<<< HEAD
-            self.inner.poll()
-=======
             match self.inner.poll().unwrap() {
                 Async::Ready(Ok(client)) => Ok(Async::Ready(client)),
                 Async::Ready(Err(err)) => Err(err),
                 Async::NotReady => Ok(Async::NotReady),
             }
->>>>>>> be5f55c5
         }
     }
 
@@ -98,18 +87,6 @@
         /// Starts an event loop on a thread and registers a new client
         /// connected to the given address.
         fn connect(addr: &SocketAddr) -> ClientFuture {
-<<<<<<< HEAD
-            fn connect(stream: TcpStream) -> Client {
-                let loop_handle = LOOP_HANDLE.clone();
-                let service = Take::new(move || Ok(TarpcTransport::new(stream)));
-                Client { inner: pipeline::connect(loop_handle, service) }
-            }
-            ClientFuture {
-                inner: LOOP_HANDLE.clone()
-                    .tcp_connect(addr)
-                    .map(connect),
-            }
-=======
             let addr = *addr;
             let (tx, rx) = futures::oneshot();
             LOOP_HANDLE.spawn(move |handle| {
@@ -125,7 +102,6 @@
                     .then(|client| Ok(tx.complete(client)))
             });
             ClientFuture { inner: rx }
->>>>>>> be5f55c5
         }
     }
 }
