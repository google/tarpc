// Copyright 2016 Google Inc. All Rights Reserved.
//
// Licensed under the MIT License, <LICENSE or http://opensource.org/licenses/MIT>.
// This file may not be copied, modified, or distributed except according to those terms.

<<<<<<< HEAD
use WireError;
use bincode::serde::DeserializeError;
=======
use {Reactor, WireError};
use bincode;
>>>>>>> b2f69faa
#[cfg(feature = "tls")]
use self::tls::*;
use tokio_core::reactor;

<<<<<<< HEAD
type WireResponse<Resp, E> = Result<Result<Resp, WireError<E>>, DeserializeError>;
=======
type WireResponse<Resp, E> = Result<Result<Resp, WireError<E>>, bincode::Error>;
>>>>>>> b2f69faa

/// TLS-specific functionality
#[cfg(feature = "tls")]
pub mod tls {
    use native_tls::{Error, TlsConnector};

    /// TLS context for client
    pub struct Context {
        /// Domain to connect to
        pub domain: String,
        /// TLS connector
        pub tls_connector: TlsConnector,
    }

    impl Context {
        /// Try to construct a new `Context`.
        ///
        /// The provided domain will be used for both
        /// [SNI](https://en.wikipedia.org/wiki/Server_Name_Indication) and certificate hostname
        /// validation.
        pub fn new<S: Into<String>>(domain: S) -> Result<Self, Error> {
            Ok(Context {
                domain: domain.into(),
                tls_connector: TlsConnector::builder()?.build()?,
            })
        }

        /// Construct a new `Context` using the provided domain and `TlsConnector`
        ///
        /// The domain will be used for both
        /// [SNI](https://en.wikipedia.org/wiki/Server_Name_Indication) and certificate hostname
        /// validation.
        pub fn from_connector<S: Into<String>>(domain: S, tls_connector: TlsConnector) -> Self {
            Context {
                domain: domain.into(),
                tls_connector: tls_connector,
            }
        }
    }
}

/// Additional options to configure how the client connects and operates.
#[derive(Default)]
pub struct Options {
    reactor: Option<Reactor>,
    #[cfg(feature = "tls")]
    tls_ctx: Option<Context>,
}

impl Options {
    /// Drive using the given reactor handle. Only used by `FutureClient`s.
    pub fn handle(mut self, handle: reactor::Handle) -> Self {
        self.reactor = Some(Reactor::Handle(handle));
        self
    }

    /// Drive using the given reactor remote. Only used by `FutureClient`s.
    pub fn remote(mut self, remote: reactor::Remote) -> Self {
        self.reactor = Some(Reactor::Remote(remote));
        self
    }

    /// Drive using the given reactor core. Only used by `SyncClient`s.
    pub fn core(mut self, reactor: reactor::Core) -> Self {
        self.reactor = Some(Reactor::Core(reactor));
        self
    }

    /// Connect using the given `Context`
    #[cfg(feature = "tls")]
    pub fn tls(mut self, tls_ctx: Context) -> Self {
        self.tls_ctx = Some(tls_ctx);
        self
    }
}

enum Reactor {
    Handle(reactor::Handle),
    Remote(reactor::Remote),
    Core(reactor::Core),
}

/// Exposes a trait for connecting asynchronously to servers.
pub mod future {
<<<<<<< HEAD
    use {REMOTE, WireError};
=======
    use {REMOTE, Reactor, WireError};
>>>>>>> b2f69faa
    use futures::{self, Future, future};
    use protocol::Proto;
    use serde::{Deserialize, Serialize};
    use std::fmt;
    use std::io;
    use std::net::SocketAddr;
    use stream_type::StreamType;
<<<<<<< HEAD
    use super::{Options, Reactor, WireResponse};
=======
    use super::{Options, WireResponse};
>>>>>>> b2f69faa
    use tokio_core::net::TcpStream;
    use tokio_core::reactor;
    use tokio_proto::BindClient as ProtoBindClient;
    use tokio_proto::multiplex::Multiplex;
    use tokio_service::Service;
    #[cfg(feature = "tls")]
    use tokio_tls::TlsConnectorExt;
    #[cfg(feature = "tls")]
    use errors::native_to_io;

<<<<<<< HEAD
=======
    /// A client that impls `tokio_service::Service` that writes and reads bytes.
>>>>>>> b2f69faa
    #[doc(hidden)]
    pub struct Client<Req, Resp, E>
        where Req: Serialize + 'static,
              Resp: Deserialize + 'static,
              E: Deserialize + 'static
    {
        inner: BindClient<Req, Resp, E>,
    }

    impl<Req, Resp, E> Clone for Client<Req, Resp, E>
        where Req: Serialize + 'static,
              Resp: Deserialize + 'static,
              E: Deserialize + 'static
    {
        fn clone(&self) -> Self {
            Client { inner: self.inner.clone() }
        }
    }

    impl<Req, Resp, E> Service for Client<Req, Resp, E>
        where Req: Serialize + Sync + Send + 'static,
              Resp: Deserialize + Sync + Send + 'static,
              E: Deserialize + Sync + Send + 'static
    {
        type Request = Req;
        type Response = Resp;
        type Error =  ::Error<E>;
        type Future = ResponseFuture<Req, Resp, E>;

        fn call(&self, request: Self::Request) -> Self::Future {
            fn identity<T>(t: T) -> T { t }
            self.inner.call(request)
                .map(Self::map_err as _)
                .map_err(::Error::from as _)
                .and_then(identity as _)
        }
    }

    impl<Req, Resp, E> Client<Req, Resp, E>
        where Req: Serialize + 'static,
              Resp: Deserialize + 'static,
              E: Deserialize + 'static
    {
        fn new(inner: BindClient<Req, Resp, E>) -> Self
            where Req: Serialize + Sync + Send + 'static,
                  Resp: Deserialize + Sync + Send + 'static,
                  E: Deserialize + Sync + Send + 'static
        {
            Client { inner: inner }
        }

        fn map_err(resp: WireResponse<Resp, E>) -> Result<Resp, ::Error<E>> {
            resp.map(|r| r.map_err(::Error::from))
<<<<<<< HEAD
                .map_err(::Error::ClientDeserialize)
=======
                .map_err(::Error::ClientSerialize)
>>>>>>> b2f69faa
                .and_then(|r| r)
        }
    }

    impl<Req, Resp, E> fmt::Debug for Client<Req, Resp, E>
        where Req: Serialize + 'static,
              Resp: Deserialize + 'static,
              E: Deserialize + 'static
    {
        fn fmt(&self, f: &mut fmt::Formatter) -> Result<(), fmt::Error> {
            write!(f, "Client {{ .. }}")
        }
    }

<<<<<<< HEAD
    /// Extension methods for clients.
    pub trait ClientExt: Sized {
=======
    /// Types that can connect to a server asynchronously.
    pub trait Connect: Sized {
>>>>>>> b2f69faa
        /// The type of the future returned when calling `connect`.
        type ConnectFut: Future<Item = Self, Error = io::Error>;

        /// Connects to a server located at the given address, using the given options.
        fn connect(addr: SocketAddr, options: Options) -> Self::ConnectFut;
    }

    /// A future that resolves to a `Client` or an `io::Error`.
    pub type ConnectFuture<Req, Resp, E> = futures::Flatten<
        futures::MapErr<futures::Oneshot<io::Result<Client<Req, Resp, E>>>,
        fn(futures::Canceled) -> io::Error>>;

<<<<<<< HEAD
    impl<Req, Resp, E> ClientExt for Client<Req, Resp, E>
=======
    impl<Req, Resp, E> Connect for Client<Req, Resp, E>
>>>>>>> b2f69faa
        where Req: Serialize + Sync + Send + 'static,
              Resp: Deserialize + Sync + Send + 'static,
              E: Deserialize + Sync + Send + 'static
    {
        type ConnectFut = ConnectFuture<Req, Resp, E>;

        fn connect(addr: SocketAddr, options: Options) -> Self::ConnectFut {
            // we need to do this for tls because we need to avoid moving the entire `Options`
            // struct into the `setup` closure, since `Reactor` is not `Send`.
            #[cfg(feature = "tls")]
            let mut options = options;
            #[cfg(feature = "tls")]
            let tls_ctx = options.tls_ctx.take();

            let connect = move |handle: &reactor::Handle| {
                let handle2 = handle.clone();
                TcpStream::connect(&addr, handle)
                    .and_then(move |socket| {
                        #[cfg(feature = "tls")]
                        match tls_ctx {
                            Some(tls_ctx) => {
                                future::Either::A(tls_ctx.tls_connector
                                    .connect_async(&tls_ctx.domain, socket)
                                    .map(StreamType::Tls)
                                    .map_err(native_to_io))
                            }
                            None => future::Either::B(future::ok(StreamType::Tcp(socket))),
                        }
                        #[cfg(not(feature = "tls"))]
                        future::ok(StreamType::Tcp(socket))
                    })
                    .map(move |tcp| Client::new(Proto::new().bind_client(&handle2, tcp)))
            };
<<<<<<< HEAD
            let (tx, rx) = futures::oneshot();
            let setup = move |handle: &reactor::Handle| {
                connect(handle).then(move |result| {
                    tx.complete(result);
                    Ok(())
                })
=======
            let setup = move |tx: futures::sync::oneshot::Sender<_>| {
                move |handle: &reactor::Handle| {
                    connect(handle).then(move |result| {
                        tx.complete(result);
                        Ok(())
                    })
                }
>>>>>>> b2f69faa
            };

            match options.reactor {
                Some(Reactor::Core(core)) => {
                    core.handle().spawn(setup(&core.handle()));
                }
                Some(Reactor::Handle(handle)) => {
<<<<<<< HEAD
                    handle.spawn(setup(&handle));
=======
                    let (tx, rx) = futures::oneshot();
                    handle.spawn(setup(tx)(&handle));
                    rx
>>>>>>> b2f69faa
                }
                Some(Reactor::Remote(remote)) => {
                    remote.spawn(setup);
                }
                None => {
                    REMOTE.spawn(setup);
                }
            }
            fn panic(canceled: futures::Canceled) -> io::Error {
                unreachable!(canceled)
            }
            rx.map_err(panic as _).flatten()
        }
    }

    type ResponseFuture<Req, Resp, E> =
        futures::AndThen<futures::MapErr<
        futures::Map<<BindClient<Req, Resp, E> as Service>::Future,
                     fn(WireResponse<Resp, E>) -> Result<Resp, ::Error<E>>>,
            fn(io::Error) -> ::Error<E>>,
                     Result<Resp, ::Error<E>>,
                     fn(Result<Resp, ::Error<E>>) -> Result<Resp, ::Error<E>>>;
    type BindClient<Req, Resp, E> =
        <Proto<Req, Result<Resp, WireError<E>>>
            as ProtoBindClient<Multiplex, StreamType>>::BindClient;
}

/// Exposes a trait for connecting synchronously to servers.
pub mod sync {
<<<<<<< HEAD
    use super::Reactor;
    use serde::{Deserialize, Serialize};
    use std::fmt;
    use std::io;
    use std::net::ToSocketAddrs;
    use super::Options;
    use super::future::{Client as FutureClient, ClientExt as FutureClientExt};
    use tokio_core::reactor;
    use tokio_service::Service;
    use util::FirstSocketAddr;
=======
    use std::io;
    use std::net::ToSocketAddrs;
    use super::Options;
>>>>>>> b2f69faa

    #[doc(hidden)]
    pub struct Client<Req, Resp, E>
        where Req: Serialize + 'static,
              Resp: Deserialize + 'static,
              E: Deserialize + 'static
    {
        inner: FutureClient<Req, Resp, E>,
        reactor: reactor::Core,
    }

    impl<Req, Resp, E> fmt::Debug for Client<Req, Resp, E>
        where Req: Serialize + 'static,
              Resp: Deserialize + 'static,
              E: Deserialize + 'static
    {
        fn fmt(&self, f: &mut fmt::Formatter) -> Result<(), fmt::Error> {
            write!(f, "Client {{ .. }}")
        }
    }

    impl<Req, Resp, E> Client<Req, Resp, E>
        where Req: Serialize + Sync + Send + 'static,
              Resp: Deserialize + Sync + Send + 'static,
              E: Deserialize + Sync + Send + 'static
    {
        /// Drives an RPC call for the given request.
        pub fn call(&mut self, request: Req) -> Result<Resp, ::Error<E>> {
            self.reactor.run(self.inner.call(request))
        }
    }

    /// Extension methods for Clients.
    pub trait ClientExt: Sized {
        /// Connects to a server located at the given address.
        fn connect<A>(addr: A, options: Options) -> io::Result<Self> where A: ToSocketAddrs;
        /// Tries to clone the client.
        fn try_clone(&self) -> io::Result<Self>;
    }
<<<<<<< HEAD

    impl<Req, Resp, E> ClientExt for Client<Req, Resp, E>
        where Req: Serialize + Sync + Send + 'static,
              Resp: Deserialize + Sync + Send + 'static,
              E: Deserialize + Sync + Send + 'static
    {
        fn connect<A>(addr: A, mut options: Options) -> io::Result<Self> where A: ToSocketAddrs {
            let mut reactor = match options.reactor {
                Some(Reactor::Core(reactor)) => reactor,
                _ => reactor::Core::new()?,
            };
            let addr = addr.try_first_socket_addr()?;
            options.reactor = Some(Reactor::Handle(reactor.handle()));
            Ok(Client {
                inner: reactor.run(FutureClient::connect(addr, options))?,
                reactor: reactor,
            })
        }

        fn try_clone(&self) -> io::Result<Self> {
            Ok(Client {
                inner: self.inner.clone(),
                reactor: reactor::Core::new()?,
            })
        }
    }
=======
>>>>>>> b2f69faa
}<|MERGE_RESOLUTION|>--- conflicted
+++ resolved
@@ -3,22 +3,12 @@
 // Licensed under the MIT License, <LICENSE or http://opensource.org/licenses/MIT>.
 // This file may not be copied, modified, or distributed except according to those terms.
 
-<<<<<<< HEAD
-use WireError;
-use bincode::serde::DeserializeError;
-=======
-use {Reactor, WireError};
-use bincode;
->>>>>>> b2f69faa
+use {WireError, bincode};
 #[cfg(feature = "tls")]
 use self::tls::*;
 use tokio_core::reactor;
 
-<<<<<<< HEAD
-type WireResponse<Resp, E> = Result<Result<Resp, WireError<E>>, DeserializeError>;
-=======
 type WireResponse<Resp, E> = Result<Result<Resp, WireError<E>>, bincode::Error>;
->>>>>>> b2f69faa
 
 /// TLS-specific functionality
 #[cfg(feature = "tls")]
@@ -103,11 +93,7 @@
 
 /// Exposes a trait for connecting asynchronously to servers.
 pub mod future {
-<<<<<<< HEAD
     use {REMOTE, WireError};
-=======
-    use {REMOTE, Reactor, WireError};
->>>>>>> b2f69faa
     use futures::{self, Future, future};
     use protocol::Proto;
     use serde::{Deserialize, Serialize};
@@ -115,11 +101,7 @@
     use std::io;
     use std::net::SocketAddr;
     use stream_type::StreamType;
-<<<<<<< HEAD
     use super::{Options, Reactor, WireResponse};
-=======
-    use super::{Options, WireResponse};
->>>>>>> b2f69faa
     use tokio_core::net::TcpStream;
     use tokio_core::reactor;
     use tokio_proto::BindClient as ProtoBindClient;
@@ -130,10 +112,6 @@
     #[cfg(feature = "tls")]
     use errors::native_to_io;
 
-<<<<<<< HEAD
-=======
-    /// A client that impls `tokio_service::Service` that writes and reads bytes.
->>>>>>> b2f69faa
     #[doc(hidden)]
     pub struct Client<Req, Resp, E>
         where Req: Serialize + 'static,
@@ -187,11 +165,7 @@
 
         fn map_err(resp: WireResponse<Resp, E>) -> Result<Resp, ::Error<E>> {
             resp.map(|r| r.map_err(::Error::from))
-<<<<<<< HEAD
-                .map_err(::Error::ClientDeserialize)
-=======
                 .map_err(::Error::ClientSerialize)
->>>>>>> b2f69faa
                 .and_then(|r| r)
         }
     }
@@ -206,13 +180,8 @@
         }
     }
 
-<<<<<<< HEAD
     /// Extension methods for clients.
     pub trait ClientExt: Sized {
-=======
-    /// Types that can connect to a server asynchronously.
-    pub trait Connect: Sized {
->>>>>>> b2f69faa
         /// The type of the future returned when calling `connect`.
         type ConnectFut: Future<Item = Self, Error = io::Error>;
 
@@ -225,11 +194,7 @@
         futures::MapErr<futures::Oneshot<io::Result<Client<Req, Resp, E>>>,
         fn(futures::Canceled) -> io::Error>>;
 
-<<<<<<< HEAD
     impl<Req, Resp, E> ClientExt for Client<Req, Resp, E>
-=======
-    impl<Req, Resp, E> Connect for Client<Req, Resp, E>
->>>>>>> b2f69faa
         where Req: Serialize + Sync + Send + 'static,
               Resp: Deserialize + Sync + Send + 'static,
               E: Deserialize + Sync + Send + 'static
@@ -263,22 +228,12 @@
                     })
                     .map(move |tcp| Client::new(Proto::new().bind_client(&handle2, tcp)))
             };
-<<<<<<< HEAD
             let (tx, rx) = futures::oneshot();
             let setup = move |handle: &reactor::Handle| {
                 connect(handle).then(move |result| {
                     tx.complete(result);
                     Ok(())
                 })
-=======
-            let setup = move |tx: futures::sync::oneshot::Sender<_>| {
-                move |handle: &reactor::Handle| {
-                    connect(handle).then(move |result| {
-                        tx.complete(result);
-                        Ok(())
-                    })
-                }
->>>>>>> b2f69faa
             };
 
             match options.reactor {
@@ -286,13 +241,7 @@
                     core.handle().spawn(setup(&core.handle()));
                 }
                 Some(Reactor::Handle(handle)) => {
-<<<<<<< HEAD
                     handle.spawn(setup(&handle));
-=======
-                    let (tx, rx) = futures::oneshot();
-                    handle.spawn(setup(tx)(&handle));
-                    rx
->>>>>>> b2f69faa
                 }
                 Some(Reactor::Remote(remote)) => {
                     remote.spawn(setup);
@@ -322,7 +271,6 @@
 
 /// Exposes a trait for connecting synchronously to servers.
 pub mod sync {
-<<<<<<< HEAD
     use super::Reactor;
     use serde::{Deserialize, Serialize};
     use std::fmt;
@@ -333,11 +281,6 @@
     use tokio_core::reactor;
     use tokio_service::Service;
     use util::FirstSocketAddr;
-=======
-    use std::io;
-    use std::net::ToSocketAddrs;
-    use super::Options;
->>>>>>> b2f69faa
 
     #[doc(hidden)]
     pub struct Client<Req, Resp, E>
@@ -377,7 +320,6 @@
         /// Tries to clone the client.
         fn try_clone(&self) -> io::Result<Self>;
     }
-<<<<<<< HEAD
 
     impl<Req, Resp, E> ClientExt for Client<Req, Resp, E>
         where Req: Serialize + Sync + Send + 'static,
@@ -404,6 +346,4 @@
             })
         }
     }
-=======
->>>>>>> b2f69faa
 }