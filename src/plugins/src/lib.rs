#![feature(plugin_registrar, rustc_private)]

extern crate itertools;
extern crate rustc_data_structures;
extern crate rustc_plugin;
extern crate smallvec;
extern crate syntax;

use itertools::Itertools;
use rustc_plugin::Registry;
use smallvec::SmallVec;
use syntax::ast::{self, Ident, TraitRef, Ty, TyKind};
<<<<<<< HEAD
use syntax::ext::base::{DummyResult, ExtCtxt, MacEager, MacResult};
=======
use syntax::ext::base::{ExtCtxt, MacResult, DummyResult, MacEager};
use syntax::ext::quote::rt::Span;
use syntax::parse::{self, token, str_lit, PResult};
>>>>>>> 5e4b97e5
use syntax::parse::parser::{Parser, PathStyle};
use syntax::parse::{self, str_lit, token, PResult};
use syntax::ptr::P;
<<<<<<< HEAD
use syntax::source_map::Span;
use syntax::symbol::Symbol;
use syntax::tokenstream::{TokenStream, TokenTree};
use syntax::OneVector;
=======
use syntax::tokenstream::{TokenTree, TokenStream};
>>>>>>> 5e4b97e5

fn snake_to_camel(cx: &mut ExtCtxt, sp: Span, tts: &[TokenTree]) -> Box<MacResult + 'static> {
    let mut parser = parse::new_parser_from_tts(cx.parse_sess(), tts.into());
    // The `expand_expr` method is called so that any macro calls in the
    // parsed expression are expanded.

    let mut item = match parser.parse_trait_item(&mut false) {
        Ok(s) => s,
        Err(mut diagnostic) => {
            diagnostic.emit();
            return DummyResult::any(sp);
        }
    };

    if let Err(mut diagnostic) = parser.expect(&token::Eof) {
        diagnostic.emit();
        return DummyResult::any(sp);
    }

    let old_ident = convert(&mut item.ident);

    // As far as I know, it's not possible in macro_rules! to reference an $ident in a doc string,
    // so this is the hacky workaround.
    //
    // This code looks intimidating, but it's just iterating through the trait item's attributes
    // copying non-doc attributes, and modifying doc attributes such that replacing any {} in the
    // doc string instead holds the original, snake_case ident.
    let attrs: Vec<_> = item
        .attrs
        .drain(..)
        .map(|mut attr| {
            if !attr.is_sugared_doc {
                return attr;
            }

            // Getting at the underlying doc comment is surprisingly painful.
            // The call-chain goes something like:
            //
            //  - https://github.com/rust-lang/rust/blob/9c15de4fd59bee290848b5443c7e194fd5afb02c/src/libsyntax/attr.rs#L283
            //  - https://github.com/rust-lang/rust/blob/9c15de4fd59bee290848b5443c7e194fd5afb02c/src/libsyntax/attr.rs#L1067
            //  - https://github.com/rust-lang/rust/blob/9c15de4fd59bee290848b5443c7e194fd5afb02c/src/libsyntax/attr.rs#L1196
            //  - https://github.com/rust-lang/rust/blob/9c15de4fd59bee290848b5443c7e194fd5afb02c/src/libsyntax/parse/mod.rs#L399
            //  - https://github.com/rust-lang/rust/blob/9c15de4fd59bee290848b5443c7e194fd5afb02c/src/libsyntax/parse/mod.rs#L268
            //
            // Note that a docstring (i.e., something with is_sugared_doc) *always* has exactly two
            // tokens: an Eq followed by a Literal, where the Literal contains a Str_. We therefore
            // match against that, modifying the inner Str with our modified Symbol.
            let mut tokens = attr.tokens.clone().into_trees();
            if let Some(tt @ TokenTree::Token(_, token::Eq)) = tokens.next() {
                let mut docstr = tokens
                    .next()
                    .expect("Docstrings must have literal docstring");
                if let TokenTree::Token(_, token::Literal(token::Str_(ref mut doc), _)) = docstr {
                    *doc = Symbol::intern(&str_lit(&doc.as_str(), None).replace("{}", &old_ident));
                } else {
                    unreachable!();
                }
                attr.tokens = TokenStream::concat(vec![tt.into(), docstr.into()]);
            } else {
                unreachable!();
            }

            attr
        }).collect();
    item.attrs.extend(attrs.into_iter());

<<<<<<< HEAD
    MacEager::trait_items(OneVector::from_vec(vec![item]))
=======
    MacEager::trait_items(SmallVec::from_buf([item]))
>>>>>>> 5e4b97e5
}

fn impl_snake_to_camel(cx: &mut ExtCtxt, sp: Span, tts: &[TokenTree]) -> Box<MacResult + 'static> {
    let mut parser = parse::new_parser_from_tts(cx.parse_sess(), tts.into());
    // The `expand_expr` method is called so that any macro calls in the
    // parsed expression are expanded.

    let mut item = match parser.parse_impl_item(&mut false) {
        Ok(s) => s,
        Err(mut diagnostic) => {
            diagnostic.emit();
            return DummyResult::any(sp);
        }
    };

    if let Err(mut diagnostic) = parser.expect(&token::Eof) {
        diagnostic.emit();
        return DummyResult::any(sp);
    }

    convert(&mut item.ident);
<<<<<<< HEAD
    MacEager::impl_items(OneVector::from_vec(vec![item]))
=======
    MacEager::impl_items(SmallVec::from_buf([item]))
>>>>>>> 5e4b97e5
}

fn ty_snake_to_camel(cx: &mut ExtCtxt, sp: Span, tts: &[TokenTree]) -> Box<MacResult + 'static> {
    let mut parser = parse::new_parser_from_tts(cx.parse_sess(), tts.into());
    // The `expand_expr` method is called so that any macro calls in the
    // parsed expression are expanded.

    let mut path = match parser.parse_path(PathStyle::Type) {
        Ok(s) => s,
        Err(mut diagnostic) => {
            diagnostic.emit();
            return DummyResult::any(sp);
        }
    };

    if let Err(mut diagnostic) = parser.expect(&token::Eof) {
        diagnostic.emit();
        return DummyResult::any(sp);
    }

    // Only capitalize the final segment
    convert(&mut path.segments.last_mut().unwrap().ident);
    MacEager::ty(P(Ty {
        id: ast::DUMMY_NODE_ID,
        node: TyKind::Path(None, path),
        span: sp,
    }))
}

/// Converts an ident in-place to CamelCase and returns the previous ident.
fn convert(ident: &mut Ident) -> String {
    let ident_str = ident.to_string();
    let mut camel_ty = String::new();

    {
        // Find the first non-underscore and add it capitalized.
        let mut chars = ident_str.chars();

        // Find the first non-underscore char, uppercase it, and append it.
        // Guaranteed to succeed because all idents must have at least one non-underscore char.
        camel_ty.extend(chars.find(|&c| c != '_').unwrap().to_uppercase());

        // When we find an underscore, we remove it and capitalize the next char. To do this,
        // we need to ensure the next char is not another underscore.
        let mut chars = chars.coalesce(|c1, c2| {
            if c1 == '_' && c2 == '_' {
                Ok(c1)
            } else {
                Err((c1, c2))
            }
        });

        while let Some(c) = chars.next() {
            if c != '_' {
                camel_ty.push(c);
            } else if let Some(c) = chars.next() {
                camel_ty.extend(c.to_uppercase());
            }
        }
    }

    // The Fut suffix is hardcoded right now; this macro isn't really meant to be general-purpose.
    camel_ty.push_str("Fut");

    *ident = Ident::with_empty_ctxt(Symbol::intern(&camel_ty));
    ident_str
}

trait ParseTraitRef {
    fn parse_trait_ref(&mut self) -> PResult<TraitRef>;
}

impl<'a> ParseTraitRef for Parser<'a> {
    /// Parse a::B<String,i32>
    fn parse_trait_ref(&mut self) -> PResult<TraitRef> {
        Ok(TraitRef {
            path: self.parse_path(PathStyle::Type)?,
            ref_id: ast::DUMMY_NODE_ID,
        })
    }
}

#[plugin_registrar]
#[doc(hidden)]
pub fn plugin_registrar(reg: &mut Registry) {
    reg.register_macro("snake_to_camel", snake_to_camel);
    reg.register_macro("impl_snake_to_camel", impl_snake_to_camel);
    reg.register_macro("ty_snake_to_camel", ty_snake_to_camel);
}<|MERGE_RESOLUTION|>--- conflicted
+++ resolved
@@ -1,7 +1,6 @@
 #![feature(plugin_registrar, rustc_private)]
 
 extern crate itertools;
-extern crate rustc_data_structures;
 extern crate rustc_plugin;
 extern crate smallvec;
 extern crate syntax;
@@ -10,24 +9,13 @@
 use rustc_plugin::Registry;
 use smallvec::SmallVec;
 use syntax::ast::{self, Ident, TraitRef, Ty, TyKind};
-<<<<<<< HEAD
-use syntax::ext::base::{DummyResult, ExtCtxt, MacEager, MacResult};
-=======
 use syntax::ext::base::{ExtCtxt, MacResult, DummyResult, MacEager};
 use syntax::ext::quote::rt::Span;
 use syntax::parse::{self, token, str_lit, PResult};
->>>>>>> 5e4b97e5
 use syntax::parse::parser::{Parser, PathStyle};
-use syntax::parse::{self, str_lit, token, PResult};
+use syntax::symbol::Symbol;
 use syntax::ptr::P;
-<<<<<<< HEAD
-use syntax::source_map::Span;
-use syntax::symbol::Symbol;
-use syntax::tokenstream::{TokenStream, TokenTree};
-use syntax::OneVector;
-=======
 use syntax::tokenstream::{TokenTree, TokenStream};
->>>>>>> 5e4b97e5
 
 fn snake_to_camel(cx: &mut ExtCtxt, sp: Span, tts: &[TokenTree]) -> Box<MacResult + 'static> {
     let mut parser = parse::new_parser_from_tts(cx.parse_sess(), tts.into());
@@ -55,8 +43,7 @@
     // This code looks intimidating, but it's just iterating through the trait item's attributes
     // copying non-doc attributes, and modifying doc attributes such that replacing any {} in the
     // doc string instead holds the original, snake_case ident.
-    let attrs: Vec<_> = item
-        .attrs
+    let attrs: Vec<_> = item.attrs
         .drain(..)
         .map(|mut attr| {
             if !attr.is_sugared_doc {
@@ -77,9 +64,7 @@
             // match against that, modifying the inner Str with our modified Symbol.
             let mut tokens = attr.tokens.clone().into_trees();
             if let Some(tt @ TokenTree::Token(_, token::Eq)) = tokens.next() {
-                let mut docstr = tokens
-                    .next()
-                    .expect("Docstrings must have literal docstring");
+                let mut docstr = tokens.next().expect("Docstrings must have literal docstring");
                 if let TokenTree::Token(_, token::Literal(token::Str_(ref mut doc), _)) = docstr {
                     *doc = Symbol::intern(&str_lit(&doc.as_str(), None).replace("{}", &old_ident));
                 } else {
@@ -91,14 +76,11 @@
             }
 
             attr
-        }).collect();
+        })
+        .collect();
     item.attrs.extend(attrs.into_iter());
 
-<<<<<<< HEAD
-    MacEager::trait_items(OneVector::from_vec(vec![item]))
-=======
     MacEager::trait_items(SmallVec::from_buf([item]))
->>>>>>> 5e4b97e5
 }
 
 fn impl_snake_to_camel(cx: &mut ExtCtxt, sp: Span, tts: &[TokenTree]) -> Box<MacResult + 'static> {
@@ -120,11 +102,7 @@
     }
 
     convert(&mut item.ident);
-<<<<<<< HEAD
-    MacEager::impl_items(OneVector::from_vec(vec![item]))
-=======
     MacEager::impl_items(SmallVec::from_buf([item]))
->>>>>>> 5e4b97e5
 }
 
 fn ty_snake_to_camel(cx: &mut ExtCtxt, sp: Span, tts: &[TokenTree]) -> Box<MacResult + 'static> {
@@ -146,7 +124,10 @@
     }
 
     // Only capitalize the final segment
-    convert(&mut path.segments.last_mut().unwrap().ident);
+    convert(&mut path.segments
+                     .last_mut()
+                     .unwrap()
+                     .ident);
     MacEager::ty(P(Ty {
         id: ast::DUMMY_NODE_ID,
         node: TyKind::Path(None, path),
